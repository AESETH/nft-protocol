--- conflicted
+++ resolved
@@ -8,18 +8,6 @@
 
 ## [Unreleased]
 
-<<<<<<< HEAD
-Added:
-- `supply_policy` module with object `SupplyPolicy` to regulate NFT Collection supply
-- Substituted field `cap` by `supply_policy` from `Collection` object, making it
-  no longer a generic but an object of type `SupplyPolicy`
-- `std_collection::mint_and_transfer` function now expected `u64` for field `max_supply` instead
-  of `Option<u64>` to facilitate function call on the client side
-
-Removed:
-- `cap` module with objects `Limited` and `Unlimited` that regulate the supply
-  of NFT collections
-=======
 Changed:
 - Moved the supply mint policy responsibility off the `Collection` object to a separate
   object `MintAuthority`
@@ -40,7 +28,6 @@
   responsibility off the `Collection` object
 - Removed field `index` from `unique_nft::Unique`, `collectibles::Collectible` and
   `c_nft::Data`
->>>>>>> cba1aea7
 
 
 ## [0.4.0] - 2022-10-11
