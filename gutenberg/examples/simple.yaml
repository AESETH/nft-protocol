--- conflicted
+++ resolved
@@ -2,11 +2,7 @@
 
 Collection:
   name: "Suimarines"
-<<<<<<< HEAD
-  description: "A Unique NFT collection of Submarines on Sui"
-=======
   description: "A Unique NFT collection of Suimarines on Sui"
->>>>>>> 5cacd810
   symbol: "SUIM"
   max_supply: 100
   receiver: "0x6c86ac4a796204ea09a87b6130db0c38263c1890"
