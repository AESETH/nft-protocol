--- conflicted
+++ resolved
@@ -5,26 +5,12 @@
 
     use nft_protocol::{market_module}{market_module_imports};
     use nft_protocol::{nft_type};
-<<<<<<< HEAD
-    use nft_protocol::collection::{{MintAuthority}};
-    use nft_protocol::std_collection;
-
-    // Market Modules
-    {slingshot_import}
-    use nft_protocol::{market_module}{market_module_imports};
-=======
 {slingshot_import}
->>>>>>> 22bfd1c1
 
     struct {witness} has drop {{}}
 
     fun init(witness: {witness}, ctx: &mut TxContext) {{
-<<<<<<< HEAD
-        let tags: vector<vector<u8>> = vector::empty();{tags}
-
-=======
         {tags}
->>>>>>> 22bfd1c1
         let collection_id = std_collection::mint<{witness}>(
             b"{name}",
             b"{description}",
@@ -46,12 +32,7 @@
             collection_id,
             @{receiver},
             {is_embedded}, // is_embedded
-<<<<<<< HEAD
-            whitelisting,
-            pricing,
-=======
             {market_arguments}
->>>>>>> 22bfd1c1
             ctx,
         );
     }}
