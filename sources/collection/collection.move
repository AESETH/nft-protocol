--- conflicted
+++ resolved
@@ -410,16 +410,9 @@
         }
     }
 
-<<<<<<< HEAD
-    /// `Limited` collections can have a cap on the maximum supply, however
-    /// the supply cap can also be `option::none()`. This function call
-    /// adds a value to the supply cap.
-    public entry fun cap_supply<T>(
-=======
     /// This function call ceils the supply of the Collection as long
     /// as the Policy is regulated.
     public entry fun ceil_supply<T>(
->>>>>>> e125dcaa
         mint: &mut MintAuthority<T>,
         value: u64
     ) {
@@ -429,13 +422,8 @@
         )
     }
 
-<<<<<<< HEAD
-    /// Increases the `supply.cap` by the `value` amount for
-    /// `Limited` collections. Invokes `supply::increase_cap()`
-=======
-    /// Increases the `supply.max` by the `value` amount for 
+    /// Increases the `supply.max` by the `value` amount for
     /// regulated collections. Invokes `supply_policy::increase_max_supply()`
->>>>>>> e125dcaa
     public entry fun increase_max_supply<T>(
         mint: &mut MintAuthority<T>,
         value: u64,
@@ -446,11 +434,7 @@
         );
     }
 
-<<<<<<< HEAD
-    /// Decreases the `supply.cap` by the `value` amount for
-=======
-    /// Decreases the `supply.max` by the `value` amount for 
->>>>>>> e125dcaa
+    /// Decreases the `supply.max` by the `value` amount for
     /// `Limited` collections. This function call fails if one attempts
     /// to decrease the supply cap to a value below the current supply.
     /// Invokes `supply_policy::decrease_max_supply()`
