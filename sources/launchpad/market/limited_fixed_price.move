/// Module of `LimitedFixedPriceMarket`
///
/// `LimitedFixedPriceMarket` functions as a `FixedPriceMarket` but allows
/// limiting the amount of NFTs that an address is allowed to buy from it.
///
/// It implements a fixed price sale configuration, where all NFTs in the
/// inventory get sold at a fixed price.
///
/// NFT creators can decide to use multiple markets to create a tiered market
/// sale by segregating NFTs by different sale segments.
module nft_protocol::limited_fixed_price {
    use std::option;

    use sui::coin::{Self, Coin};
    use sui::object::{Self, ID, UID};
    use sui::transfer::public_transfer;
    use sui::tx_context::{Self, TxContext};
    use sui::kiosk::Kiosk;
    use sui::vec_map::{Self, VecMap};

    use nft_protocol::listing::{Self, Listing};
    use nft_protocol::market_whitelist::{Self, Certificate};
<<<<<<< HEAD
    use nft_protocol::nft::Nft;
    use nft_protocol::ob_kiosk::{Self, OwnerCap};
=======
    use nft_protocol::safe;
>>>>>>> beb7545e
    use nft_protocol::venue;

    /// Limit of NFTs withdrawn from the market was exceeded
    ///
    /// Call `limited_fixed_price::set_limit` to increase limit.
    const EEXCEEDED_LIMIT: u64 = 1;

    /// Tried to decrease limit
    ///
    /// `limited_fixed_price::set_limit` may only be used to increase limit.
    const EDECREASED_LIMIT: u64 = 2;

    /// Fixed price market object
    struct LimitedFixedPriceMarket<phantom FT> has key, store {
        /// `LimitedFixedPriceMarket` ID
        id: UID,
        /// Limit of how many NFTs each account is allowed to buy from this
        /// market
        limit: u64,
        /// Fixed price denominated in fungible-token, `FT`
        price: u64,
        /// `Warehouse` or `Factory` that the market will redeem from
        inventory_id: ID,
        /// Stores the withdraw count for each address
        ///
        /// TODO: Replace with data structure that compresses address count
        addresses: VecMap<address, u64>,
    }

    /// Witness used to authenticate witness protected endpoints
    struct Witness has drop {}

    // === Init functions ===

    /// Create a new `LimitedFixedPriceMarket<FT>`
    ///
    /// Price is denominated in fungible token, `FT`, such as SUI.
    ///
    /// Requires that `Inventory` with given ID exists on the `Listing` that
    /// this market will be inserted into.
    public fun new<FT>(
        inventory_id: ID,
        limit: u64,
        price: u64,
        ctx: &mut TxContext,
    ): LimitedFixedPriceMarket<FT> {
        LimitedFixedPriceMarket {
            id: object::new(ctx),
            limit,
            price,
            inventory_id,
            addresses: vec_map::empty(),
        }
    }

    /// Creates a `LimitedFixedPriceMarket<FT>` and transfers to transaction sender
    ///
    /// Price is denominated in fungible token, `FT`, such as SUI.
    ///
    /// Requires that `Inventory` with given ID exists on the `Listing` that
    /// this market will be inserted into.
    ///
    /// This market can later be consumed by `listing::init_venue` or
    /// `venue::init_venue` for later use in a launchpad listing.
    public entry fun init_market<FT>(
        inventory_id: ID,
        limit: u64,
        price: u64,
        ctx: &mut TxContext,
    ) {
        let market = new<FT>(inventory_id, limit, price, ctx);
        public_transfer(market, tx_context::sender(ctx));
    }

    /// Initializes a `Venue` with `LimitedFixedPriceMarket<FT>`
    ///
    /// Price is denominated in fungible token, `FT`, such as SUI.
    ///
    /// Requires that `Inventory` with given ID exists on the `Listing` that
    /// this market will be inserted into.
    ///
    /// Resultant `Venue` can later be consumed by `listing::add_venue` for
    /// later use in a launchpad listing.
    ///
    /// #### Panics
    ///
    /// Panics if `Inventory` with given ID does not exist on `Listing` or
    /// if transaction sender is not the `Listing` admin.
    public entry fun init_venue<C, FT>(
        listing: &mut Listing,
        inventory_id: ID,
        is_whitelisted: bool,
        limit: u64,
        price: u64,
        ctx: &mut TxContext,
    ) {
        create_venue<C, FT>(
            listing, inventory_id, is_whitelisted, limit, price, ctx,
        );
    }

    /// Creates a `Venue` with `LimitedFixedPriceMarket<FT>`
    ///
    /// Price is denominated in fungible token, `FT`, such as SUI.
    ///
    /// Requires that `Inventory` with given ID exists on the `Listing` that
    /// this market will be inserted into.
    ///
    /// Resultant `Venue` can later be consumed by `listing::add_venue` for
    /// later use in a launchpad listing.
    ///
    /// #### Panics
    ///
    /// Panics if `Inventory` with given ID does not exist on `Listing` or
    /// if transaction sender is not the `Listing` admin.
    public fun create_venue<C, FT>(
        listing: &mut Listing,
        inventory_id: ID,
        is_whitelisted: bool,
        limit: u64,
        price: u64,
        ctx: &mut TxContext,
    ): ID {
        listing::assert_inventory<C>(listing, inventory_id);

        let market = new<FT>(inventory_id, limit, price, ctx);
        listing::create_venue(listing, market, is_whitelisted, ctx)
    }

    /// Returns how many NFTs the given address bought from the market
    public fun borrow_count<FT>(
        market: &LimitedFixedPriceMarket<FT>,
        who: address,
    ): u64 {
        let idx_opt = vec_map::get_idx_opt(&market.addresses, &who);
        if (option::is_some(&idx_opt)) {
            let idx = option::destroy_some(idx_opt);
            let (_, count) =
                vec_map::get_entry_by_idx(&market.addresses, idx);
            *count
        } else {
            0
        }
    }

    /// Increments count while enforcing market limit
    ///
    /// #### Panics
    ///
    /// Panics if limit is violated
    public fun increment_count<FT>(
        market: &mut LimitedFixedPriceMarket<FT>,
        who: address
    ) {
        let idx_opt = vec_map::get_idx_opt(&market.addresses, &who);
        if (option::is_some(&idx_opt)) {
            let idx = option::destroy_some(idx_opt);
            let (_, count) =
                vec_map::get_entry_by_idx_mut(&mut market.addresses, idx);
            *count = *count + 1;
            assert_limit(market, *count);
        } else {
            vec_map::insert(&mut market.addresses, who, 1);
            assert_limit(market, 1);
        };
    }

    // === Entrypoints ===

    /// Buy NFT for non-whitelisted sale
    ///
    /// #### Panics
    ///
    /// Panics if `Venue` does not exist, is not live, or is whitelisted or
    /// wallet does not have the necessary funds.
    public entry fun buy_nft<T: key + store, FT>(
        listing: &mut Listing,
        venue_id: ID,
        wallet: &mut Coin<FT>,
        ctx: &mut TxContext,
    ) {
        let venue = listing::borrow_venue(listing, venue_id);
        venue::assert_is_live(venue);
        venue::assert_is_not_whitelisted(venue);

        let nft = buy_nft_<T, FT>(listing, venue_id, wallet, ctx);
        public_transfer(nft, tx_context::sender(ctx));
    }

    /// Buy NFT for non-whitelisted sale
    ///
    /// #### Panics
    ///
    /// Panics if `Venue` does not exist, is not live, or is whitelisted or
    /// wallet does not have the necessary funds.
<<<<<<< HEAD
    public entry fun buy_nft_into_kiosk<C, FT>(
=======
    public entry fun buy_nft_into_safe<T: key + store, FT>(
>>>>>>> beb7545e
        listing: &mut Listing,
        venue_id: ID,
        wallet: &mut Coin<FT>,
        owner_cap: &OwnerCap,
        buyer_kiosk: &mut Kiosk,
        ctx: &mut TxContext,
    ) {
        let venue = listing::borrow_venue(listing, venue_id);
        venue::assert_is_live(venue);
        venue::assert_is_not_whitelisted(venue);

<<<<<<< HEAD
        let nft = buy_nft_<C, FT>(listing, venue_id, wallet, ctx);
        ob_kiosk::deposit_as_owner(buyer_kiosk, owner_cap, nft);
=======
        let nft = buy_nft_<T, FT>(listing, venue_id, wallet, ctx);
        safe::deposit_nft(nft, buyer_safe, ctx);
    }

    /// Buy NFT for non-whitelisted sale.
    /// Deposits the NFT to a safe and transfers the ownership to the buyer.
    ///
    /// #### Panics
    ///
    /// Panics if `Venue` does not exist, is not live, or is whitelisted or
    /// wallet does not have the necessary funds.
    public entry fun create_safe_and_buy_nft<T: key + store, FT>(
        listing: &mut Listing,
        venue_id: ID,
        wallet: &mut Coin<FT>,
        ctx: &mut TxContext,
    ) {
        let (buyer_safe, owner_cap) = safe::new(ctx);
        buy_nft_into_safe<T, FT>(listing, venue_id, wallet, &mut buyer_safe, ctx);
        public_transfer(owner_cap, tx_context::sender(ctx));
        public_share_object(buyer_safe);
>>>>>>> beb7545e
    }

    /// Buy NFT for whitelisted sale
    ///
    /// #### Panics
    ///
    /// - If `Venue` does not exist, is not live, or is not whitelisted
    /// - If whitelist `Certificate` was not issued for given market
    public entry fun buy_whitelisted_nft<T: key + store, FT>(
        listing: &mut Listing,
        venue_id: ID,
        wallet: &mut Coin<FT>,
        whitelist_token: Certificate,
        ctx: &mut TxContext,
    ) {
        let venue = listing::borrow_venue(listing, venue_id);
        venue::assert_is_live(venue);
        market_whitelist::assert_whitelist(&whitelist_token, venue);
        market_whitelist::burn(whitelist_token);

        let nft = buy_nft_<T, FT>(listing, venue_id, wallet, ctx);
        public_transfer(nft, tx_context::sender(ctx));
    }

    /// Buy NFT for whitelisted sale
    /// Deposits the NFT to a kiosk and transfers the ownership to the buyer.
    ///
    /// #### Panics
    ///
    /// - If `Venue` does not exist, is not live, or is not whitelisted
    /// - If whitelist `Certificate` was not issued for given market
<<<<<<< HEAD
    public entry fun buy_whitelisted_nft_into_kiosk<C, FT>(
=======
    public entry fun buy_whitelisted_nft_into_safe<T: key + store, FT>(
>>>>>>> beb7545e
        listing: &mut Listing,
        venue_id: ID,
        wallet: &mut Coin<FT>,
        owner_cap: &OwnerCap,
        kiosk: &mut Kiosk,
        whitelist_token: Certificate,
        ctx: &mut TxContext,
    ) {
        let venue = listing::borrow_venue(listing, venue_id);
        venue::assert_is_live(venue);
        market_whitelist::assert_whitelist(&whitelist_token, venue);
        market_whitelist::burn(whitelist_token);

<<<<<<< HEAD
        let nft = buy_nft_<C, FT>(listing, venue_id, wallet, ctx);
        ob_kiosk::deposit_as_owner(kiosk, owner_cap, nft);
=======
        let nft = buy_nft_<T, FT>(listing, venue_id, wallet, ctx);
        safe::deposit_nft(nft, safe, ctx);
    }

    /// Buy NFT for whitelisted sale
    /// Deposits the NFT to a safe and transfers the ownership to the buyer.
    ///
    /// #### Panics
    ///
    /// - If `Venue` does not exist, is not live, or is not whitelisted
    /// - If whitelist `Certificate` was not issued for given market
    public entry fun create_safe_and_buy_whitelisted_nft<T: key + store, FT>(
        listing: &mut Listing,
        venue_id: ID,
        wallet: &mut Coin<FT>,
        whitelist_token: Certificate,
        ctx: &mut TxContext,
    ) {
        let (buyer_safe, owner_cap) = safe::new(ctx);
        buy_whitelisted_nft_into_safe<T, FT>(
            listing,
            venue_id,
            wallet,
            &mut buyer_safe,
            whitelist_token,
            ctx,
        );
        public_transfer(owner_cap, tx_context::sender(ctx));
        public_share_object(buyer_safe);
>>>>>>> beb7545e
    }

    /// Internal method to buy NFT
    ///
    /// #### Panics
    ///
    /// Panics if `Venue` or associated `Inventory` does not exist or wallet
    /// does not have required funds.
    fun buy_nft_<T: key + store, FT>(
        listing: &mut Listing,
        venue_id: ID,
        wallet: &mut Coin<FT>,
        ctx: &mut TxContext,
    ): T {
        let market =
            listing::market_internal_mut<LimitedFixedPriceMarket<FT>, Witness>(
                Witness {}, listing, venue_id
            );

        let owner = tx_context::sender(ctx);
        increment_count(market, owner);

        let price = market.price;
        let inventory_id = market.inventory_id;

        listing::buy_pseudorandom_nft<T, FT, LimitedFixedPriceMarket<FT>, Witness>(
            Witness {},
            listing,
            inventory_id,
            venue_id,
            tx_context::sender(ctx),
            price,
            coin::balance_mut(wallet),
            ctx,
        )
    }

    // === Modifier Functions ===

    /// Change market limit
    ///
    /// Limit can only be increased.
    ///
    /// #### Panics
    ///
    /// Panics if transaction sender is not `Listing` admin or if limit was
    /// decreased.
    public entry fun set_limit<FT>(
        listing: &mut Listing,
        venue_id: ID,
        new_limit: u64,
        ctx: &mut TxContext,
    ) {
        listing::assert_listing_admin(listing, ctx);

        let market =
            listing::market_internal_mut<LimitedFixedPriceMarket<FT>, Witness>(
                Witness {}, listing, venue_id
            );

        assert!(new_limit >= market.limit, EDECREASED_LIMIT);

        market.limit = new_limit;
    }

    /// Change market price
    ///
    /// #### Panics
    ///
    /// Panics if transaction sender is not `Listing` admin.
    public entry fun set_price<FT>(
        listing: &mut Listing,
        venue_id: ID,
        new_price: u64,
        ctx: &mut TxContext,
    ) {
        listing::assert_listing_admin(listing, ctx);

        let market =
            listing::market_internal_mut<LimitedFixedPriceMarket<FT>, Witness>(
                Witness {}, listing, venue_id
            );

        market.price = new_price;
    }

    // === Getter Functions ===

    /// Return market limit
    public fun limit<FT>(market: &LimitedFixedPriceMarket<FT>): u64 {
        market.limit
    }

    /// Return market price
    public fun price<FT>(market: &LimitedFixedPriceMarket<FT>): u64 {
        market.price
    }

    // === Assertions ===

    /// Asserts that limit does not violate market limit
    ///
    /// #### Panics
    ///
    /// Panics if limit is greater than market limit.
    public fun assert_limit<FT>(
        market: &LimitedFixedPriceMarket<FT>,
        limit: u64,
    ) {
        assert!(limit <= market.limit, EEXCEEDED_LIMIT)
    }
}<|MERGE_RESOLUTION|>--- conflicted
+++ resolved
@@ -13,19 +13,14 @@
 
     use sui::coin::{Self, Coin};
     use sui::object::{Self, ID, UID};
-    use sui::transfer::public_transfer;
+    use sui::transfer::{public_transfer, public_share_object};
     use sui::tx_context::{Self, TxContext};
     use sui::kiosk::Kiosk;
     use sui::vec_map::{Self, VecMap};
 
     use nft_protocol::listing::{Self, Listing};
     use nft_protocol::market_whitelist::{Self, Certificate};
-<<<<<<< HEAD
-    use nft_protocol::nft::Nft;
     use nft_protocol::ob_kiosk::{Self, OwnerCap};
-=======
-    use nft_protocol::safe;
->>>>>>> beb7545e
     use nft_protocol::venue;
 
     /// Limit of NFTs withdrawn from the market was exceeded
@@ -221,11 +216,7 @@
     ///
     /// Panics if `Venue` does not exist, is not live, or is whitelisted or
     /// wallet does not have the necessary funds.
-<<<<<<< HEAD
-    public entry fun buy_nft_into_kiosk<C, FT>(
-=======
     public entry fun buy_nft_into_safe<T: key + store, FT>(
->>>>>>> beb7545e
         listing: &mut Listing,
         venue_id: ID,
         wallet: &mut Coin<FT>,
@@ -237,12 +228,8 @@
         venue::assert_is_live(venue);
         venue::assert_is_not_whitelisted(venue);
 
-<<<<<<< HEAD
-        let nft = buy_nft_<C, FT>(listing, venue_id, wallet, ctx);
+        let nft = buy_nft_<T, FT>(listing, venue_id, wallet, ctx);
         ob_kiosk::deposit_as_owner(buyer_kiosk, owner_cap, nft);
-=======
-        let nft = buy_nft_<T, FT>(listing, venue_id, wallet, ctx);
-        safe::deposit_nft(nft, buyer_safe, ctx);
     }
 
     /// Buy NFT for non-whitelisted sale.
@@ -258,11 +245,15 @@
         wallet: &mut Coin<FT>,
         ctx: &mut TxContext,
     ) {
-        let (buyer_safe, owner_cap) = safe::new(ctx);
-        buy_nft_into_safe<T, FT>(listing, venue_id, wallet, &mut buyer_safe, ctx);
-        public_transfer(owner_cap, tx_context::sender(ctx));
+        let (buyer_safe, owner_cap) = ob_kiosk::new(ctx);
+        buy_nft_into_safe<T, FT>(listing, venue_id, wallet, &owner_cap, &mut buyer_safe, ctx);
+
+        ob_kiosk::transfer_cap_to_owner(
+            owner_cap,
+            &buyer_safe,
+            tx_context::sender(ctx)
+        );
         public_share_object(buyer_safe);
->>>>>>> beb7545e
     }
 
     /// Buy NFT for whitelisted sale
@@ -294,11 +285,7 @@
     ///
     /// - If `Venue` does not exist, is not live, or is not whitelisted
     /// - If whitelist `Certificate` was not issued for given market
-<<<<<<< HEAD
-    public entry fun buy_whitelisted_nft_into_kiosk<C, FT>(
-=======
     public entry fun buy_whitelisted_nft_into_safe<T: key + store, FT>(
->>>>>>> beb7545e
         listing: &mut Listing,
         venue_id: ID,
         wallet: &mut Coin<FT>,
@@ -312,12 +299,8 @@
         market_whitelist::assert_whitelist(&whitelist_token, venue);
         market_whitelist::burn(whitelist_token);
 
-<<<<<<< HEAD
-        let nft = buy_nft_<C, FT>(listing, venue_id, wallet, ctx);
+        let nft = buy_nft_<T, FT>(listing, venue_id, wallet, ctx);
         ob_kiosk::deposit_as_owner(kiosk, owner_cap, nft);
-=======
-        let nft = buy_nft_<T, FT>(listing, venue_id, wallet, ctx);
-        safe::deposit_nft(nft, safe, ctx);
     }
 
     /// Buy NFT for whitelisted sale
@@ -334,18 +317,23 @@
         whitelist_token: Certificate,
         ctx: &mut TxContext,
     ) {
-        let (buyer_safe, owner_cap) = safe::new(ctx);
+        let (buyer_safe, owner_cap) = ob_kiosk::new(ctx);
         buy_whitelisted_nft_into_safe<T, FT>(
             listing,
             venue_id,
             wallet,
+            &owner_cap,
             &mut buyer_safe,
             whitelist_token,
             ctx,
         );
-        public_transfer(owner_cap, tx_context::sender(ctx));
+
+        ob_kiosk::transfer_cap_to_owner(
+            owner_cap,
+            &buyer_safe,
+            tx_context::sender(ctx)
+        );
         public_share_object(buyer_safe);
->>>>>>> beb7545e
     }
 
     /// Internal method to buy NFT
