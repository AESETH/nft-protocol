--- conflicted
+++ resolved
@@ -8,17 +8,12 @@
 module nft_protocol::fixed_price {
     use nft_protocol::listing::{Self, Listing};
     use nft_protocol::market_whitelist::{Self, Certificate};
-<<<<<<< HEAD
-    use nft_protocol::nft::Nft;
     use nft_protocol::ob_kiosk::{Self, OwnerCap};
-=======
-    use nft_protocol::safe;
->>>>>>> beb7545e
     use nft_protocol::venue;
     use sui::coin::{Self, Coin};
     use sui::kiosk::Kiosk;
     use sui::object::{Self, ID, UID};
-    use sui::transfer::public_transfer;
+    use sui::transfer::{public_transfer, public_share_object};
     use sui::tx_context::{Self, TxContext};
 
     /// Fixed price market object
@@ -163,12 +158,8 @@
         venue::assert_is_live(venue);
         venue::assert_is_not_whitelisted(venue);
 
-<<<<<<< HEAD
-        let nft = buy_nft_<C, FT>(listing, venue_id, wallet, ctx);
+        let nft = buy_nft_<T, FT>(listing, venue_id, wallet, ctx);
         ob_kiosk::deposit_as_owner(buyer_safe, owner_cap, nft);
-=======
-        let nft = buy_nft_<T, FT>(listing, venue_id, wallet, ctx);
-        safe::deposit_nft(nft, buyer_safe, ctx);
     }
 
     /// Buy NFT for non-whitelisted sale.
@@ -184,11 +175,15 @@
         wallet: &mut Coin<FT>,
         ctx: &mut TxContext,
     ) {
-        let (buyer_safe, owner_cap) = safe::new(ctx);
-        buy_nft_into_safe<T, FT>(listing, venue_id, wallet, &mut buyer_safe, ctx);
-        public_transfer(owner_cap, tx_context::sender(ctx));
+        let (buyer_safe, owner_cap) = ob_kiosk::new(ctx);
+        buy_nft_into_safe<T, FT>(listing, venue_id, wallet, &owner_cap, &mut buyer_safe, ctx);
+
+        ob_kiosk::transfer_cap_to_owner(
+            owner_cap,
+            &buyer_safe,
+            tx_context::sender(ctx)
+        );
         public_share_object(buyer_safe);
->>>>>>> beb7545e
     }
 
     /// Buy NFT for whitelisted sale
@@ -234,12 +229,8 @@
         market_whitelist::assert_whitelist(&whitelist_token, venue);
         market_whitelist::burn(whitelist_token);
 
-<<<<<<< HEAD
-        let nft = buy_nft_<C, FT>(listing, venue_id, wallet, ctx);
+        let nft = buy_nft_<T, FT>(listing, venue_id, wallet, ctx);
         ob_kiosk::deposit_as_owner(safe, owner_cap, nft);
-=======
-        let nft = buy_nft_<T, FT>(listing, venue_id, wallet, ctx);
-        safe::deposit_nft(nft, safe, ctx);
     }
 
     /// Buy NFT for whitelisted sale
@@ -256,18 +247,23 @@
         whitelist_token: Certificate,
         ctx: &mut TxContext,
     ) {
-        let (buyer_safe, owner_cap) = safe::new(ctx);
+        let (buyer_safe, owner_cap) = ob_kiosk::new(ctx);
         buy_whitelisted_nft_into_safe<T, FT>(
             listing,
             venue_id,
             wallet,
+            &owner_cap,
             &mut buyer_safe,
             whitelist_token,
             ctx,
         );
-        public_transfer(owner_cap, tx_context::sender(ctx));
+
+        ob_kiosk::transfer_cap_to_owner(
+            owner_cap,
+            &buyer_safe,
+            tx_context::sender(ctx)
+        );
         public_share_object(buyer_safe);
->>>>>>> beb7545e
     }
 
     /// Internal method to buy NFT
