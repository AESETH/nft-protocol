/// Module of a Dutch Auction Sale `Market` type.
///
/// It implements a dutch auction sale configuration, where all NFTs in the sale
/// warehouse get sold to the winners of the auction. The number of winners
///
/// NFT creators can decide if they want to create a simple primary market sale
/// or if they want to create a tiered market sale by segregating NFTs by
/// different sale segments (e.g. based on rarity).
///
/// To create a market sale the administrator can simply call `create_market`.
/// Each sale segment can have a whitelisting process, each with their own
/// whitelist tokens.
module nft_protocol::dutch_auction {
    use std::option;
    use std::vector;

    use sui::transfer;
    use sui::coin::{Self, Coin};
    use sui::object::{Self, ID, UID};
    use sui::balance::{Self, Balance};
    use sui::tx_context::{Self, TxContext};

    use originmate::crit_bit_u64::{Self as crit_bit, CB as CBTree};

    use nft_protocol::err;
    use nft_protocol::venue;
    use nft_protocol::listing::{Self, Listing};
    use nft_protocol::inventory;
    use nft_protocol::market_whitelist::{Self, Certificate};

    const U64_MAX: u64 = 18446744073709551615;

    struct DutchAuctionMarket<phantom FT> has key, store {
        id: UID,
        /// The minimum price at which NFTs can be sold
        reserve_price: u64,
        /// A bid order stores the amount of fungible token, FT, that the
        /// buyer is willing to purchase.
        bids: CBTree<vector<Bid<FT>>>,
        /// `Warehouse` or `Factory` that the market will redeem from
        inventory_id: ID,
    }

    /// A bid for one NFT
    struct Bid<phantom FT> has store {
        /// Amount is equal to the price that the bidder is ready to pay for
        /// one NFT.
        amount: Balance<FT>,
        /// The address of the user who created this bid and who will receive
        /// an NFT in exchange for their tokens.
        owner: address,
    }

    /// Witness used to authenticate witness protected endpoints
    struct Witness has drop {}

    // === Init functions ===

    public fun new<FT>(
        inventory_id: ID,
        reserve_price: u64,
        ctx: &mut TxContext,
    ): DutchAuctionMarket<FT> {
        DutchAuctionMarket {
            id: object::new(ctx),
            reserve_price,
            bids: crit_bit::empty(),
            inventory_id,
        }
    }

    /// Creates a `DutchAuctionMarket<FT>` and transfers to transaction sender
    public entry fun init_market<FT>(
        inventory_id: ID,
        reserve_price: u64,
        ctx: &mut TxContext,
    ) {
        let market = new<FT>(inventory_id, reserve_price, ctx);
        transfer::public_transfer(market, tx_context::sender(ctx));
    }

    /// Initializes a `Venue` with `DutchAuctionMarket<FT>`
    public entry fun init_venue<T, FT>(
        listing: &mut Listing,
        inventory_id: ID,
        is_whitelisted: bool,
        reserve_price: u64,
        ctx: &mut TxContext,
    ) {
        create_venue<T, FT>(
            listing, inventory_id, is_whitelisted, reserve_price, ctx
        );
    }

    /// Creates a `Venue` with `DutchAuctionMarket<FT>`
    public fun create_venue<T, FT>(
        listing: &mut Listing,
        inventory_id: ID,
        is_whitelisted: bool,
        reserve_price: u64,
        ctx: &mut TxContext,
    ): ID {
        listing::assert_inventory<T>(listing, inventory_id);

        let market = new<FT>(inventory_id, reserve_price, ctx);
        listing::create_venue(listing, market, is_whitelisted, ctx)
    }

    // === Entrypoints ===

    /// Creates a bid in a FIFO manner, previous bids are retained
    public entry fun create_bid<FT>(
        wallet: &mut Coin<FT>,
        listing: &mut Listing,
        venue_id: ID,
        price: u64,
        quantity: u64,
        ctx: &mut TxContext,
    ) {
        let venue =
            listing::venue_internal_mut<DutchAuctionMarket<FT>, Witness>(
                Witness {}, listing, venue_id
            );

        venue::assert_is_live(venue);
        venue::assert_is_not_whitelisted(venue);

        create_bid_(
            venue::borrow_market_mut(venue),
            wallet,
            price,
            quantity,
            tx_context::sender(ctx)
        );
    }

    public entry fun create_bid_whitelisted<FT>(
        wallet: &mut Coin<FT>,
        listing: &mut Listing,
        venue_id: ID,
        whitelist_token: Certificate,
        price: u64,
        quantity: u64,
        ctx: &mut TxContext,
    ) {
        let venue =
            listing::venue_internal_mut<DutchAuctionMarket<FT>, Witness>(
                Witness {}, listing, venue_id
            );

        venue::assert_is_live(venue);
        venue::assert_is_whitelisted(venue);

        market_whitelist::assert_certificate(&whitelist_token, venue_id);

        create_bid_(
            venue::borrow_market_mut(venue),
            wallet,
            price,
            quantity,
            tx_context::sender(ctx)
        );

        market_whitelist::burn(whitelist_token);
    }

    /// Cancels a single bid at the given price level in a FIFO manner
    ///
    /// Bids can always be canceled no matter whether the auction is live.
    //
    // TODO(https://github.com/Origin-Byte/nft-protocol/issues/76):
    // Cancel all bids endpoint
    public entry fun cancel_bid<FT>(
        wallet: &mut Coin<FT>,
        listing: &mut Listing,
        venue_id: ID,
        price: u64,
        ctx: &mut TxContext,
    ) {
        let market =
            listing::market_internal_mut<DutchAuctionMarket<FT>, Witness>(
                Witness {}, listing, venue_id
            );

        cancel_bid_(market, wallet, price, tx_context::sender(ctx))
    }

    // === Modifier Functions ===

    /// Cancel the auction and toggle the Slingshot's `live` to `false`.
    /// All bids will be cancelled and refunded.
    ///
    /// Permissioned endpoint to be called by `admin`.
    public entry fun sale_cancel<FT>(
        listing: &mut Listing,
        venue_id: ID,
        ctx: &mut TxContext,
    ) {
        // TODO: Consider an entrypoint to be called by the Marketplace instead of
        // the listing admin
        listing::assert_listing_admin(listing, ctx);

        let venue =
            listing::venue_internal_mut<DutchAuctionMarket<FT>, Witness>(
                Witness {}, listing, venue_id
            );

        cancel_auction<FT>(
            venue::borrow_market_mut(venue),
            ctx,
        );

        venue::set_live(venue, false);
    }

    /// Conclude the auction and toggle the Slingshot's `live` to `false`.
    /// NFTs will be allocated to the winning biddeers.
    ///
    /// Permissioned endpoint to be called by `admin`.
    public entry fun sale_conclude<T: key + store, FT>(
        listing: &mut Listing,
        venue_id: ID,
        ctx: &mut TxContext,
    ) {
        // TODO: Consider an entrypoint to be called by the Marketplace instead
        // of the listing admin
        listing::assert_listing_admin(listing, ctx);

        // Determine how much inventory there is to sell
        let market = listing::borrow_market<DutchAuctionMarket<FT>>(listing, venue_id);

        let inventory_id = market.inventory_id;
        let supply = listing::supply<T>(listing, inventory_id);

        // Auction could be drawing from an inventory with unregulated supply
        let nfts_to_sell = if (option::is_some(&supply)) {
            option::destroy_some(supply)
        } else {
            // NFTs sold will be ultimately limited by the amount of bids
            // therefore it is safe to return maximum number.
            U64_MAX
        };

        // Determine matching orders
        let market =
            listing::market_internal_mut<DutchAuctionMarket<FT>, Witness>(
                Witness {}, listing, venue_id
            );

        // TODO(https://github.com/Origin-Byte/nft-protocol/issues/63):
        // Investigate whether this logic should be paginated
        let (fill_price, bids_to_fill) =
            conclude_auction<FT>(market, nfts_to_sell);

        // Transfer NFTs to matching orders
        let inventory = listing::inventory_internal_mut<
            T, DutchAuctionMarket<FT>, Witness
        >(
            Witness {}, listing, venue_id, inventory_id
        );

        let total_funds = balance::zero<FT>();
        while (!vector::is_empty(&bids_to_fill)) {
            let Bid { amount, owner } = vector::pop_back(&mut bids_to_fill);

            let filled_funds = balance::split(&mut amount, fill_price);

            balance::join<FT>(&mut total_funds, filled_funds);

            let nft = inventory::redeem_pseudorandom_nft(inventory, ctx);
<<<<<<< HEAD
            transfer::transfer(nft, owner);
=======
            transfer::public_transfer(nft, owner);
>>>>>>> beb7545e

            if (balance::value(&amount) == 0) {
                balance::destroy_zero(amount);
            } else {
                // Transfer bidding coins back to bid owner
                transfer::public_transfer(coin::from_balance(amount, ctx), owner);
            };
        };

        listing::pay(listing, total_funds, nfts_to_sell);

        vector::destroy_empty(bids_to_fill);

        // Cancel all remaining orders if there are no NFTs left to sell
        let inventory = listing::borrow_inventory<T>(listing, inventory_id);
        if (inventory::is_empty(inventory)) {
            sale_cancel<FT>(listing, venue_id, ctx);
        }
    }

    // === Getter Functions ===

    /// Get the auction's reserve price
    public fun reserve_price<FT>(market: &DutchAuctionMarket<FT>): u64 {
        market.reserve_price
    }

    /// Get the auction's bids
    public fun bids<FT>(market: &DutchAuctionMarket<FT>): &CBTree<vector<Bid<FT>>> {
        &market.bids
    }

    public fun bid_owner<FT>(bid: &Bid<FT>): address {
        bid.owner
    }

    public fun bid_amount<FT>(bid: &Bid<FT>): &Balance<FT> {
        &bid.amount
    }

    // === Private Functions ===

    fun create_bid_<FT>(
        auction: &mut DutchAuctionMarket<FT>,
        wallet: &mut Coin<FT>,
        price: u64,
        quantity: u64,
        owner: address,
    ) {
        assert!(
            price >= auction.reserve_price,
            err::order_price_below_reserve()
        );

        // Create price level if it does not exist
        if (!crit_bit::has_key(&auction.bids, price)) {
            crit_bit::insert(
                &mut auction.bids,
                price,
                vector::empty()
            );
        };

        let price_level =
            crit_bit::borrow_mut(&mut auction.bids, price);

        // Make `quantity` number of bids
        let index = 0;
        while (quantity > index) {
            let amount = balance::split(coin::balance_mut(wallet), price);
            vector::push_back(price_level, Bid { amount, owner });
            index = index + 1;
        }
    }

    /// Cancels a single order in a FIFO manner
    fun cancel_bid_<FT>(
        auction: &mut DutchAuctionMarket<FT>,
        wallet: &mut Coin<FT>,
        price: u64,
        sender: address,
    ) {
        let bids = &mut auction.bids;

        assert!(
            crit_bit::has_key(bids, price),
            err::order_does_not_exist()
        );

        let price_level = crit_bit::borrow_mut(bids, price);

        let bid_index = 0;
        let bid_count = vector::length(price_level);
        while (bid_count > bid_index) {
            let bid = vector::borrow(price_level, bid_index);
            if (bid.owner == sender) {
                break
            };

            bid_index = bid_index + 1;
        };

        assert!(bid_index < bid_count, err::order_owner_must_be_sender());

        let bid = vector::remove(price_level, bid_index);
        refund_bid(bid, wallet, &sender);

        if (vector::is_empty(price_level)) {
            let price_level = crit_bit::pop(bids, price);
            vector::destroy_empty(price_level);
        }
    }

    // Cancels all bids present on the auction book
    fun cancel_auction<FT>(
        book: &mut DutchAuctionMarket<FT>,
        ctx: &mut TxContext,
    ) {
        let bids = &mut book.bids;

        while (!crit_bit::is_empty(bids)) {
            let min_key = crit_bit::min_key(bids);
            let price_level = crit_bit::pop(bids, min_key);
            while (!vector::is_empty(&price_level)) {
                let bid = vector::pop_back(&mut price_level);

                // Since we do not have access to the original wallet
                // we must create a wallet wherein the bidder can be refunded.
                let wallet = coin::zero(ctx);
                let owner = bid.owner;
                refund_bid(bid, &mut wallet, &owner);

                transfer::public_transfer(wallet, owner);
            };

            vector::destroy_empty(price_level);
        }
    }

    fun refund_bid<FT>(
        bid: Bid<FT>,
        wallet: &mut Coin<FT>,
        sender: &address,
    ) {
        let Bid { amount, owner } = bid;
        assert!(sender == &owner, err::order_owner_must_be_sender());

        balance::join(coin::balance_mut(wallet), amount);
    }

    /// Returns the fill_price and bids that must be filled
    fun conclude_auction<FT>(
        auction: &mut DutchAuctionMarket<FT>,
        // Use to specify how many NFTs will be transfered to the winning bids
        // during the `conclude_auction`. This functionality is used to avoid
        // hitting computational costs during large auction sales.
        //
        // To conclude the entire auction, the total number of NFTs in the sale
        // should be passed.
        nfts_to_sell: u64,
    ): (u64, vector<Bid<FT>>) {
        let bids = &mut auction.bids;

        let fill_price = 0;
        let bids_to_fill = vector::empty();
        while (nfts_to_sell > 0 && !crit_bit::is_empty(bids)) {
            // Get key of maximum price level representing the price level from
            // which the next winning bid is extracted.
            let max_key = crit_bit::max_key(bids);
            let price_level = crit_bit::borrow_mut(bids, max_key);

            if (vector::is_empty(price_level)) {
                let price_level = crit_bit::pop(bids, max_key);
                vector::destroy_empty(price_level);
                continue
            };

            // There exists a bid we can match to an NFT
            // Match in FIFO order
            let bid = vector::remove(price_level, 0);

            fill_price = max_key;
            nfts_to_sell = nfts_to_sell - 1;
            vector::push_back(&mut bids_to_fill, bid);
        };

        (fill_price, bids_to_fill)
    }
}<|MERGE_RESOLUTION|>--- conflicted
+++ resolved
@@ -268,11 +268,7 @@
             balance::join<FT>(&mut total_funds, filled_funds);
 
             let nft = inventory::redeem_pseudorandom_nft(inventory, ctx);
-<<<<<<< HEAD
-            transfer::transfer(nft, owner);
-=======
             transfer::public_transfer(nft, owner);
->>>>>>> beb7545e
 
             if (balance::value(&amount) == 0) {
                 balance::destroy_zero(amount);
