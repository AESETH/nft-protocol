/// Module for an NFT `Listing`
///
/// A `Listing` allows creators to sell their NFTs to the primary market using
/// bespoke market primitives, such as `FixedPriceMarket` and
/// `DutchAuctionMarket`.
/// `Listing` can be standalone or be attached to `Marketplace`.
///
/// Associated `Marketplace` objects may stipulate a fee policy, the
/// marketplace admin can decide to create a custom fee policy for each
/// `Listing`.
///
/// `Listing` may define multiple `Inventory` objects which themselves can
/// define multiple markets.
/// In consequence, each `Listing` may tier it's sales into different NFT
/// rarities, but may also want to sell one NFT inventory through different
/// sales channels.
/// For example, a creator might want to auction a rare tier of their
/// collection or provide an instant-buy option for users not wanting to
/// participate in the auction.
/// Alternatively, an inventory listing may want to sell NFTs for multiple
/// fungible tokens.
///
/// In essence, `Listing` is a shared object that provides a safe API to the
/// underlying inventories which are unprotected.
module nft_protocol::listing {
    // TODO: Currently, to issue whitelist token one has to call a function
    // times the number of whitelist addresses. Let us consider more gas efficient
    // ways of mass emiting whitelist tokens.
    use std::option::{Self, Option};
    use std::type_name::{Self, TypeName};

    use sui::event;
    use sui::transfer;
    use sui::balance::Balance;
    use sui::object::{Self, ID , UID};
    use sui::typed_id::{Self, TypedID};
    use sui::dynamic_object_field as dof;
    use sui::tx_context::{Self, TxContext};
    use sui::object_table::{Self, ObjectTable};

    use nft_protocol::err;
    use nft_protocol::utils;
    use nft_protocol::nft::Nft;
    use nft_protocol::marketplace::{Self as mkt, Marketplace};
    use nft_protocol::proceeds::{Self, Proceeds};
<<<<<<< HEAD
    use nft_protocol::object_box::{Self as obox, ObjectBox};
    use nft_protocol::venue::{Self, Venue};
=======
    use nft_protocol::inventory::{Self, Inventory};
    use originmate::object_box::{Self as obox, ObjectBox};

    // === WhitelistCertificate ===

    /// Within a `Listing`, each market has its own whitelist policy.
    /// As an example, creators can create tiered sales based on the NFT rarity,
    /// and then whitelist only the rare NFT sale. They can then emit whitelist
    /// tokens and send them to users who have completed a set of defined actions.
    struct WhitelistCertificate has key, store {
        id: UID,
        /// `Listing` from which this certificate can withdraw an `Nft`
        listing_id: ID,
        /// `Inventory` from which this certificate can withdraw an `Nft`
        market_id: ID,
    }

    public fun issue_whitelist_certificate(
        listing: &Listing,
        market_id: ID,
        ctx: &mut TxContext,
    ): WhitelistCertificate {
        assert_listing_admin(listing, ctx);

        let certificate = WhitelistCertificate {
            id: object::new(ctx),
            listing_id: object::id(listing),
            market_id,
        };

        certificate
    }

    public entry fun transfer_whitelist_certificate(
        listing: &Listing,
        market_id: ID,
        recipient: address,
        ctx: &mut TxContext,
    ) {
        let certificate = issue_whitelist_certificate(
            listing,
            market_id,
            ctx,
        );
        transfer::transfer(certificate, recipient);
    }

    public fun burn_whitelist_certificate(
        certificate: WhitelistCertificate,
    ) {
        let WhitelistCertificate {
            id,
            listing_id: _,
            market_id: _,
        } = certificate;

        object::delete(id);
    }

    // === Listing ===
>>>>>>> 85d9edcb

    struct Listing has key, store {
        id: UID,
        /// The ID of the marketplace if any
        marketplace_id: Option<TypedID<Marketplace>>,
        /// The address of the `Listing` administrator
        admin: address,
        /// The address of the receiver of funds
        receiver: address,
        /// Main object that holds all venues part of the listing
        venues: ObjectTable<ID, Venue>,
        /// Proceeds object holds the balance of fungible tokens acquired from
        /// the sale of the listing
        proceeds: Proceeds,
        /// Field with Object Box holding a Custom Fee implementation if any.
        /// In case this box is empty the calculation will applied on the
        /// default fee object in the associated Marketplace
        //
        // TODO: Turn into dynamic field like RequestToJoin
        custom_fee: ObjectBox,
    }

    /// An ephemeral object representing the intention of a `Listing` admin
    /// to join a given Marketplace.
    struct RequestToJoin has key, store {
        id: UID,
        marketplace_id: TypedID<Marketplace>,
    }

    /// Event signalling that a `Listing` was created
    struct CreateListingEvent has copy, drop {
        listing_id: ID,
    }

    /// Event signalling that a `Listing` was deleted
    struct DeleteListingEvent has copy, drop {
        listing_id: ID,
    }

    /// Initialises a `Listing` object and returns it.
    public fun new(
        listing_admin: address,
        receiver: address,
        ctx: &mut TxContext,
    ): Listing {
        let id = object::new(ctx);
        let venues = object_table::new<ID, Venue>(ctx);

        event::emit(CreateListingEvent {
            listing_id: object::uid_to_inner(&id),
        });

        Listing {
            id,
            marketplace_id: option::none(),
            admin: listing_admin,
            receiver,
            venues,
            proceeds: proceeds::empty(ctx),
            custom_fee: obox::empty(ctx),
        }
    }

    /// Initialises a standalone `Listing` object.
    public entry fun init_listing(
        listing_admin: address,
        receiver: address,
        ctx: &mut TxContext,
    ) {
        let listing = new(
            listing_admin,
            receiver,
            ctx,
        );

        transfer::share_object(listing);
    }

    /// Initializes an empty `Venue` on `Listing`
    public entry fun init_venue(
        listing: &mut Listing,
        ctx: &mut TxContext,
    ) {
        create_venue(listing, ctx);
    }

    public fun create_venue(
        listing: &mut Listing,
        ctx: &mut TxContext,
    ): ID {
        let venue = venue::new(ctx);
        let venue_id = object::id(&venue);

        add_venue(listing, venue, ctx);

        venue_id
    }

    public fun pay<FT>(
        listing: &mut Listing,
        balance: Balance<FT>,
        qty_sold: u64,
    ) {
        let proceeds = proceeds_mut(listing);
        proceeds::add(proceeds, balance, qty_sold);
    }

    // === Admin functions ===

    /// To be called by the `Listing` administrator, to declare the intention
    /// of joining a Marketplace. This is the first step to join a marketplace.
    /// Joining a `Marketplace` is a two step process in which both the
    /// `Listing` admin and the `Marketplace` admin need to declare their
    /// intention to partner up.
    public entry fun request_to_join_marketplace(
        marketplace: &Marketplace,
        listing: &mut Listing,
        ctx: &mut TxContext,
    ) {
        assert_listing_admin(listing, ctx);

        assert!(
            option::is_none(&listing.marketplace_id),
            err::listing_already_attached_to_marketplace(),
        );

        let marketplace_id = typed_id::new(marketplace);

        let request = RequestToJoin {
            id: object::new(ctx),
            marketplace_id,
        };

        dof::add(
            &mut listing.id, type_name::get<RequestToJoin>(), request
        );
    }

    /// To be called by the `Marketpalce` administrator, to accept the `Listing`
    /// request to join. This is the second step to join a marketplace.
    /// Joining a `Marketplace` is a two step process in which both the
    /// `Listing` admin and the `Marketplace` admin need to declare their
    /// intention to partner up.
    public entry fun accept_listing_request(
        marketplace: &Marketplace,
        listing: &mut Listing,
        ctx: &mut TxContext,
    ) {
        mkt::assert_marketplace_admin(marketplace, ctx);

        assert!(
            option::is_none(&listing.marketplace_id),
            err::listing_already_attached_to_marketplace(),
        );

        let marketplace_id = typed_id::new(marketplace);

        let request = dof::remove<TypeName, RequestToJoin>(
            &mut listing.id, type_name::get<RequestToJoin>()
        );

        assert!(
            marketplace_id == request.marketplace_id,
            err::listing_has_not_applied_to_this_marketplace()
        );

        let RequestToJoin {
            id, marketplace_id: _,
        } = request;
        object::delete(id);

        option::fill(&mut listing.marketplace_id, marketplace_id);
    }

    /// Adds a fee object to the Listing's `custom_fee`
    ///
    /// Can only be called by the `Marketplace` admin
    public entry fun add_fee<FeeType: key + store>(
        marketplace: &Marketplace,
        listing: &mut Listing,
        fee: FeeType,
        ctx: &mut TxContext,
    ) {
        assert_listing_marketplace_match(marketplace, listing);

        // This function should be called by the marketplace.
        // If there the listing is not attached to a marketplace
        // then if does not make sense to pay fees.
        mkt::assert_marketplace_admin(marketplace, ctx);

        assert!(
            obox::is_empty(&listing.custom_fee),
            err::generic_box_full(),
        );

        obox::add<FeeType>(&mut listing.custom_fee, fee);
    }

    public entry fun add_venue(
        listing: &mut Listing,
        venue: Venue,
        ctx: &mut TxContext,
    ) {
        assert_listing_admin(listing, ctx);

        object_table::add<ID, Venue>(
            &mut listing.venues,
            object::id(&venue),
            venue,
        );
    }

    /// Adds a new Market to `markets` and Warehouse to `warehouses` tables
    public entry fun add_market<Market: key + store>(
        listing: &mut Listing,
        venue_id: ID,
        is_whitelisted: bool,
        market: Market,
        ctx: &mut TxContext,
    ) {
        assert_listing_admin(listing, ctx);

        let inventory = venue_mut(listing, venue_id);
        venue::add_market(inventory, is_whitelisted, market);
    }

    /// Adds NFT as a dynamic child object with its ID as key
    public entry fun add_nft<C>(
        listing: &mut Listing,
        venue_id: ID,
        nft: Nft<C>,
        ctx: &mut TxContext,
    ) {
        assert_listing_admin(listing, ctx);

        let inventory = venue_mut(listing, venue_id);
        venue::deposit_nft(inventory, nft);
    }

    /// Set market's live status to `true` therefore making the NFT sale live.
    /// To be called by the `Listing` admin.
    public entry fun sale_on(
        listing: &mut Listing,
        venue_id: ID,
        market_id: ID,
        ctx: &mut TxContext,
    ) {
        assert_listing_admin(listing, ctx);

        venue::set_live(
            venue_mut(listing, venue_id),
            market_id,
            true,
        );
    }

    /// Set market's live status to `false` therefore pausing or stopping the
    /// NFT sale. To be called by the `Listing` admin.
    public entry fun sale_off(
        listing: &mut Listing,
        venue_id: ID,
        market_id: ID,
        ctx: &mut TxContext,
    ) {
        assert_listing_admin(listing, ctx);

        venue::set_live(
            venue_mut(listing, venue_id),
            market_id,
            false,
        );
    }

    /// Set market's live status to `true` therefore making the NFT sale live.
    /// To be called by the `Marketplace` admin.
    public entry fun sale_on_delegated(
        marketplace: &Marketplace,
        listing: &mut Listing,
        venue_id: ID,
        market_id: ID,
        ctx: &mut TxContext,
    ) {
        assert_listing_marketplace_match(marketplace, listing);
        mkt::assert_marketplace_admin(marketplace, ctx);

        venue::set_live(
            venue_mut(listing, venue_id),
            market_id,
            true,
        );
    }

    /// Set market's live status to `false` therefore pausing or stopping the
    /// NFT sale. To be called by the `Marketplace` admin.
    public entry fun sale_off_delegated(
        marketplace: &Marketplace,
        listing: &mut Listing,
        venue_id: ID,
        market_id: ID,
        ctx: &mut TxContext,
    ) {
        assert_listing_marketplace_match(marketplace, listing);
        mkt::assert_marketplace_admin(marketplace, ctx);

        venue::set_live(
            venue_mut(listing, venue_id),
            market_id,
            false,
        );
    }

    /// To be called by `Listing` admins for standalone `Listings`.
    /// Standalone Listings do not envolve marketplace fees, and therefore
    /// the listing admin can freely call this entrypoint.
    public entry fun collect_proceeds<FT>(
        listing: &mut Listing,
        ctx: &mut TxContext,
    ) {
        assert!(
            option::is_none(&listing.marketplace_id),
            err::action_exclusive_to_standalone_listings(),
        );

        let receiver = listing.receiver;

        proceeds::collect_without_fees<FT>(
            proceeds_mut(listing),
            receiver,
            ctx,
        );
    }

    // === Getter functions ===

    /// Get the Listing's `receiver` address
    public fun receiver(listing: &Listing): address {
        listing.receiver
    }

    /// Get the Listing's `admin` address
    public fun admin(listing: &Listing): address {
        listing.admin
    }

    public fun contains_custom_fee(listing: &Listing): bool {
        !obox::is_empty(&listing.custom_fee)
    }

    public fun custom_fee(listing: &Listing): &ObjectBox {
        &listing.custom_fee
    }

    public fun proceeds(listing: &Listing): &Proceeds {
        &listing.proceeds
    }

    public fun proceeds_mut(listing: &mut Listing): &mut Proceeds {
        &mut listing.proceeds
    }

    /// Get the Listing's `Venue`
    public fun venue(listing: &Listing, venue_id: ID): &Venue {
        assert_venue(listing, venue_id);
        object_table::borrow(&listing.venues, venue_id)
    }

    /// Get the Listing's `Venue` mutably
    fun venue_mut(listing: &mut Listing, venue_id: ID): &mut Venue {
        assert_venue(listing, venue_id);
        object_table::borrow_mut(&mut listing.venues, venue_id)
    }

    /// Get the Listing's `Warehouse` mutably
    ///
    /// `Venue` is unprotected therefore only market modules registered
    /// on an `Venue` can gain mutable access to it.
    public fun venue_internal_mut<Market: key + store, Witness: drop>(
        _witness: Witness,
        listing: &mut Listing,
        venue_id: ID,
        market_id: ID,
    ): &mut Venue {
        utils::assert_same_module_as_witness<Market, Witness>();

        let venue = venue_mut(listing, venue_id);
        venue::assert_market<Market>(venue, market_id);

        venue
    }

    // === Assertions ===

    public fun assert_listing_marketplace_match(marketplace: &Marketplace, listing: &Listing) {
        assert!(
            object::id(marketplace) == *typed_id::as_id(
                option::borrow<TypedID<Marketplace>>(&listing.marketplace_id)
                ),
            err::marketplace_listing_mismatch()
        );
    }

    public fun assert_listing_admin(listing: &Listing, ctx: &mut TxContext) {
        assert!(
            tx_context::sender(ctx) == listing.admin,
            err::wrong_listing_admin()
        );
    }

    public fun assert_correct_admin(
        marketplace: &Marketplace,
        listing: &Listing,
        ctx: &mut TxContext,
    ) {
        let is_listing_admin = tx_context::sender(ctx) == listing.admin;
        let is_market_admin = tx_context::sender(ctx) == mkt::admin(marketplace);

        assert!(
            is_listing_admin || is_market_admin,
            err::wrong_marketplace_or_listing_admin()
        );
    }

    public fun assert_default_fee(listing: &Listing) {
        assert!(
            !obox::is_empty(&listing.custom_fee),
            err::has_custom_fee_policy(),
        );
    }

    public fun assert_venue(listing: &Listing, venue_id: ID) {
        assert!(
            object_table::contains(&listing.venues, venue_id),
            err::undefined_venue(),
        );
    }
}<|MERGE_RESOLUTION|>--- conflicted
+++ resolved
@@ -43,71 +43,8 @@
     use nft_protocol::nft::Nft;
     use nft_protocol::marketplace::{Self as mkt, Marketplace};
     use nft_protocol::proceeds::{Self, Proceeds};
-<<<<<<< HEAD
-    use nft_protocol::object_box::{Self as obox, ObjectBox};
     use nft_protocol::venue::{Self, Venue};
-=======
-    use nft_protocol::inventory::{Self, Inventory};
     use originmate::object_box::{Self as obox, ObjectBox};
-
-    // === WhitelistCertificate ===
-
-    /// Within a `Listing`, each market has its own whitelist policy.
-    /// As an example, creators can create tiered sales based on the NFT rarity,
-    /// and then whitelist only the rare NFT sale. They can then emit whitelist
-    /// tokens and send them to users who have completed a set of defined actions.
-    struct WhitelistCertificate has key, store {
-        id: UID,
-        /// `Listing` from which this certificate can withdraw an `Nft`
-        listing_id: ID,
-        /// `Inventory` from which this certificate can withdraw an `Nft`
-        market_id: ID,
-    }
-
-    public fun issue_whitelist_certificate(
-        listing: &Listing,
-        market_id: ID,
-        ctx: &mut TxContext,
-    ): WhitelistCertificate {
-        assert_listing_admin(listing, ctx);
-
-        let certificate = WhitelistCertificate {
-            id: object::new(ctx),
-            listing_id: object::id(listing),
-            market_id,
-        };
-
-        certificate
-    }
-
-    public entry fun transfer_whitelist_certificate(
-        listing: &Listing,
-        market_id: ID,
-        recipient: address,
-        ctx: &mut TxContext,
-    ) {
-        let certificate = issue_whitelist_certificate(
-            listing,
-            market_id,
-            ctx,
-        );
-        transfer::transfer(certificate, recipient);
-    }
-
-    public fun burn_whitelist_certificate(
-        certificate: WhitelistCertificate,
-    ) {
-        let WhitelistCertificate {
-            id,
-            listing_id: _,
-            market_id: _,
-        } = certificate;
-
-        object::delete(id);
-    }
-
-    // === Listing ===
->>>>>>> 85d9edcb
 
     struct Listing has key, store {
         id: UID,
