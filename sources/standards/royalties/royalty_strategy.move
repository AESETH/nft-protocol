--- conflicted
+++ resolved
@@ -1,27 +1,14 @@
-<<<<<<< HEAD
 module nft_protocol::bps_royalty_strategy {
     use nft_protocol::collection::Collection;
     use nft_protocol::frozen_publisher::{Self, FrozenPublisher};
-=======
-module nft_protocol::royalty_strategy_bps {
-    use std::fixed_point32;
-    use std::option::{Self, Option};
-
-    use nft_protocol::collection::{Self, Collection};
->>>>>>> 44ae5046
     use nft_protocol::ob_transfer_request::{Self, TransferRequest, BalanceAccessCap};
     use nft_protocol::royalty;
     use nft_protocol::utils;
     use nft_protocol::witness::Witness as DelegatedWitness;
-
     use originmate::balances::{Self, Balances};
-<<<<<<< HEAD
     use std::fixed_point32;
     use std::option::{Self, Option};
     use std::string::utf8;
-=======
-
->>>>>>> 44ae5046
     use sui::balance;
     use sui::balance::Balance;
     use sui::display::{Self, Display};
