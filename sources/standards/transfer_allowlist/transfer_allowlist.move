/// Allowlists NFT transfers.
///
/// This module is a set of functions for implementing and managing a
/// allowlist for NFT (non-fungible token) transfers.
/// The allowlist is used to authorize which contracts are allowed to
/// transfer NFTs of a particular collection.
/// The module includes functions for creating and managing the allowlist,
/// adding and removing collections from the allowlist, and checking whether
/// a contract is authorized to transfer a particular NFT.
/// The module uses generics and reflection to allow for flexibility in
/// implementing and managing the allowlist.
///
/// Generics at play:
/// 1. Admin (allowlist witness) enables any organization to start their own
///     allowlist and manage it according to their own rules;
/// 2. Auth (3rd party witness) is used to authorize contracts via their
///     witness types. If e.g. an orderbook trading contract wants to be
///     included in a allowlist, the allowlist admin adds the stringified
///     version of their witness type. The OB then uses this witness type
///     to authorize transfers.
module nft_protocol::transfer_allowlist {
    use sui::display;
    use sui::object::{Self, ID, UID};
    use sui::package::{Self, Publisher};
    use sui::transfer;
    use sui::tx_context::{Self, TxContext};
    use sui::vec_set::{Self, VecSet};
    use sui::dynamic_field as df;
    use sui::transfer_policy::{Self, TransferPolicyCap, TransferPolicy};

    use nft_protocol::request::{Self, RequestBody, Policy, PolicyCap, WithNft};
    use sui::transfer_policy::{TransferPolicy, TransferPolicyCap};
    use nft_protocol::ob_kiosk;
    use nft_protocol::ob_transfer_request::{Self, TransferRequest};
    use nft_protocol::witness::Witness as DelegatedWitness;

    use std::option::{Self, Option};
    use std::string::utf8;
    use std::type_name::{Self, TypeName};

    // === Errors ===

    /// Package publisher mismatch
    const EPackagePublisherMismatch: u64 = 0;

    /// Invalid admin
    ///
    /// Create new `Allowlist` using `create` with desired admin.
    const EInvalidAdmin: u64 = 1;

    /// Invalid collection
    ///
    /// Call `insert_collection` to insert a collection.
    const EInvalidCollection: u64 = 2;

    /// Collection was already registered
    const EExistingCollection: u64 = 3;

    /// Invalid transfer authority
    ///
    /// Call `insert_authority` to insert an authority.
    const EInvalidAuthority: u64 = 4;

    /// Transfer authority was already registered
    const EExistingAuthority: u64 = 5;

    // === Structs ===

    struct Allowlist has key, store {
        /// `Allowlist` ID
        id: UID,
        /// `Allowlist` is controlled by `AllowlistOwnerCap` but can be
        /// optionally configured to be controlled by a contract identified by
        /// the admin witness
        admin_witness: Option<TypeName>,
        /// Witnesses of contracts which are allowed to trade under this
        /// `Allowlist`
        //
        // We do not expect a large number of authorities therefore expect
        // that vector lookup is cheaper than dynamic fields.
        authorities: VecSet<TypeName>,
    }

    struct AllowlistOwnerCap has key, store {
        /// `AllowlistOwnerCap` ID
        id: UID,
        /// `Allowlist` ID
        for: ID,
    }

    /// Key used to index applicable collections on `Allowlist`
    struct CollectionKey {
        type_name: TypeName,
    }

    /// `sui::transfer_policy::TransferPolicy` can have this rule to enforce
    /// that only allowlisted contracts can transfer NFTs.
    ///
    /// Note that this rule depends on `ob_kiosk::get_transfer_request_auth`
    /// and only works with `ob_transfer_request::TransferRequest`.
    ///
    /// That's because the sui implementation of `TransferRequest` is simplified
    /// and does not support safe metadata about the originator of the transfer.
    struct AllowlistRule has drop {}

    /// Creates a new `Allowlist`
    public fun new(ctx: &mut TxContext): (Allowlist, AllowlistOwnerCap) {
        new_with_authorities(vec_set::empty(), ctx)
    }

    /// Creates a new `Allowlist` with preset authorities
    public fun new_with_authorities(
        authorities: VecSet<TypeName>,
        ctx: &mut TxContext,
    ): (Allowlist, AllowlistOwnerCap) {
        let allowlist_id = object::new(ctx);

        let cap = AllowlistOwnerCap {
            id: object::new(ctx),
            for: object::uid_to_inner(&allowlist_id),
        };

        let allowlist = Allowlist {
            id: allowlist_id,
            admin_witness: option::none(),
            authorities,
        };

        (allowlist, cap)
    }

    /// Clone an existing `Allowlist`
    public fun clone(
        allowlist: &Allowlist,
        ctx: &mut TxContext,
    ): (Allowlist, AllowlistOwnerCap) {
        new_with_authorities(*borrow_authorities(allowlist), ctx)
    }

    /// Creates and shares a new `Allowlist`
    public entry fun init_allowlist(ctx: &mut TxContext) {
        let (allowlist, cap) = new(ctx);

        transfer::public_transfer(cap, tx_context::sender(ctx));
        transfer::public_share_object(allowlist);
    }

    /// Clones and shares a new `Allowlist`
    public entry fun init_cloned(
        allowlist: &Allowlist,
        ctx: &mut TxContext,
    ) {
        let (allowlist, cap) =
            new_with_authorities(*borrow_authorities(allowlist), ctx);

        transfer::public_transfer(cap, tx_context::sender(ctx));
        transfer::public_share_object(allowlist);
    }

    /// Borrows authorities from `Allowlist`
    public fun borrow_authorities(self: &Allowlist): &VecSet<TypeName> {
        &self.authorities
    }

    /// Delete `AllowlistOwnerCap`
    ///
    /// This will make it impossible to insert or remove authorities from the
    /// `Allowlist` that `AllowlistOwnerCap` controlled.
    public entry fun delete_owner_cap(owner_cap: AllowlistOwnerCap) {
        let AllowlistOwnerCap { id, for: _ } = owner_cap;
        object::delete(id);
    }

    /// Create a new `Allowlist` controlled by an admin witness
    public fun new_embedded<Admin: drop>(
        witness: Admin,
        ctx: &mut TxContext,
    ): Allowlist {
        new_embedded_with_authorities(witness, vec_set::empty(), ctx)
    }

    /// Create a new `Allowlist` controlled by an admin witness with preset
    /// authorities
    public fun new_embedded_with_authorities<Admin: drop>(
        _witness: Admin,
        authorities: VecSet<TypeName>,
        ctx: &mut TxContext,
    ): Allowlist {
        Allowlist {
            id: object::new(ctx),
            admin_witness: option::some(type_name::get<Admin>()),
            authorities,
        }
    }

    // === Collection management ===

    /// Check if collection `T` is registered on `Allowlist`
    public fun contains_collection(
        self: &Allowlist,
        collection: TypeName,
    ): bool {
        df::exists_(&self.id, collection)
    }

    /// Register collection `T` with `Allowlist` using `Publisher`
    ///
    /// #### Panics
    ///
    /// Panics if `Publisher` is not of type `T`.
    public entry fun insert_collection<T>(
        self: &mut Allowlist,
        collection_pub: &Publisher,
    ) {
        assert_publisher<T>(collection_pub);
        insert_collection_<T>(self)
    }

    /// Register collection `T` with `Allowlist` using collection witness
    ///
    /// #### Panics
    ///
    /// Panics if `Publisher` is not of type `T`.
    public fun insert_collection_with_witness<T>(
        _witness: DelegatedWitness<T>,
        self: &mut Allowlist,
    ) {
        insert_collection_<T>(self)
    }

    /// Register collection and provide error reporting
    fun insert_collection_<T>(self: &mut Allowlist) {
        let collection = type_name::get<T>();
        assert!(!contains_collection(self, collection), EExistingCollection);
        df::add(&mut self.id, collection, true);
    }

    /// Deregister collection `T` with `Allowlist` using `Publisher`
    ///
    /// #### Panics
    ///
    /// Panics if `Publisher` is not of type `T` or collection was not
    /// registered
    public entry fun remove_collection<T>(
        self: &mut Allowlist,
        collection_pub: &Publisher,
    ) {
        assert_publisher<T>(collection_pub);
        remove_collection_<T>(self)
    }

    /// Deregister collection `T` with `Allowlist` using collection witness
    ///
    /// #### Panics
    ///
    /// Panics if `Publisher` is not of type `T` or collection was not
    /// registered
    public fun remove_collection_with_witness<T>(
        _witness: DelegatedWitness<T>,
        self: &mut Allowlist,
    ) {
        remove_collection_<T>(self)
    }

    /// Register collection and provide error reporting
    public entry fun remove_collection_<T>(self: &mut Allowlist) {
        let collection_type = type_name::get<T>();
        assert_collection(self, collection_type);
        df::remove<TypeName, bool>(&mut self.id, collection_type);
    }

    // === Authority management ===

    /// Returns whether `Allowlist` contains authority
    public fun contains_authority(self: &Allowlist, auth: &TypeName): bool {
        vec_set::contains(&self.authorities, auth)
    }

    /// Insert a new authority into `Allowlist` using admin witness
    ///
    /// #### Panics
    ///
    /// Panics if the provided `AllowlistOwnerCap` is not the `Allowlist`
    /// admin.
    public entry fun insert_authority<Auth>(
        cap: &AllowlistOwnerCap,
        self: &mut Allowlist,
    ) {
        assert_cap(self, cap);
        insert_authority_<Auth>(self)
    }

    /// Insert a new authority into `Allowlist` using admin witness
    ///
    /// #### Panics
    ///
    /// Panics if the provided witness is not the `Allowlist` admin, use
    /// `insert_authority` endpoint instead.
    public fun insert_authority_with_witness<Admin: drop, Auth>(
        _witness: Admin,
        self: &mut Allowlist,
    ) {
        assert_admin_witness<Admin>(self);
        insert_authority_<Auth>(self)
    }

    /// Register authority and provide error reporting
    fun insert_authority_<Auth>(self: &mut Allowlist) {
        let collection = type_name::get<Auth>();
        assert!(!contains_authority(self, &collection), EExistingAuthority);
        vec_set::insert(&mut self.authorities, collection);
    }

    /// Remove authority from `Allowlist`
    ///
    /// #### Panics
    ///
    /// Panics if the provided `AllowlistOwnerCap` is not the `Allowlist`
    /// admin.
    public entry fun remove_authority<Auth>(
        cap: &AllowlistOwnerCap,
        self: &mut Allowlist,
    ) {
        assert_cap(self, cap);
        remove_authority_<Auth>(self)
    }

    /// Remove authority from `Allowlist` using admin witness
    ///
    /// #### Panics
    ///
    /// Panics if the provided witness is not the `Allowlist` admin, use
    /// `remove_authority` endpoint instead.
    public fun remove_authority_with_witness<Admin: drop, Auth>(
        _witness: Admin,
        self: &mut Allowlist,
    ) {
        assert_admin_witness<Admin>(self);
        remove_authority_<Auth>(self)
    }

    /// Deregister authority and provide error reporting
    fun remove_authority_<Auth>(self: &mut Allowlist) {
        let authority = type_name::get<Auth>();
        assert_authority(self, &authority);
        vec_set::remove(&mut self.authorities, &authority);
    }

    // === Transfers ===

    /// Checks whether given authority witness is in the allowlist, and also
    /// whether given collection witness (T) is in the allowlist.
    public fun can_be_transferred<T>(
        self: &Allowlist,
        auth: &TypeName,
        collection: TypeName,
    ): bool {
        contains_authority(self, auth) &&
            contains_collection(self, collection)
    }

    /// Registers collection to use `Allowlist` during the transfer.
<<<<<<< HEAD
    public fun enforce<T>(
        policy: &mut TransferPolicy<T>,
        cap: &TransferPolicyCap<T>,
    ) {
        transfer_policy::add_rule(AllowlistRule {}, policy, cap, false);
    }

    public fun drop<T>(
        policy: &mut TransferPolicy<T>,
        cap: &TransferPolicyCap<T>,
    ) {
        transfer_policy::remove_rule<T, AllowlistRule, bool>(policy, cap);
    }

    /// Registers collection to use `Allowlist` during the transfer.
=======
    public fun enforce<T>(policy: &mut TransferPolicy<T>, cap: &TransferPolicyCap<T>) {
        ob_transfer_request::add_originbyte_rule<T, AllowlistRule, bool>(
            AllowlistRule {}, policy, cap, false,
        );
    }

    public fun drop<T>(policy: &mut TransferPolicy<T>, cap: &TransferPolicyCap<T>) {
        ob_transfer_request::remove_originbyte_rule<T, AllowlistRule, bool>(
            policy, cap,
        );
    }

>>>>>>> 3a379e68
    public fun enforce_<T, P>(
        policy: &mut Policy<WithNft<T, P>>,
        cap: &PolicyCap,
    ) {
        request::enforce_rule_no_state<WithNft<T, P>, AllowlistRule>(
            policy, cap,
        );
    }

    public fun drop_<T, P>(
        policy: &mut Policy<WithNft<T, P>>,
        cap: &PolicyCap,
    ) {
        request::drop_rule_no_state<WithNft<T, P>, AllowlistRule>(policy, cap);
    }

    /// Confirms that the transfer is allowed by the `Allowlist`.
    /// It adds a signature to the request.
    /// In the end, if the allowlist rule is included in the transfer policy,
    /// the transfer request can only be finished if this rule is present.
    public fun confirm_transfer<T>(
        self: &Allowlist,
        req: &mut TransferRequest<T>,
    ) {
        let auth = ob_kiosk::get_transfer_request_auth(req);
        assert_transferable<T>(self, auth);
        ob_transfer_request::add_receipt(req, AllowlistRule {});
    }

    /// Confirms that the transfer is allowed by the `Allowlist`.
    /// It adds a signature to the request.
    /// In the end, if the allowlist rule is included in the transfer policy,
    /// the transfer request can only be finished if this rule is present.
    public fun confirm_transfer_<T, P>(
        self: &Allowlist,
        req: &mut RequestBody<WithNft<T, P>>,
    ) {
        let auth = ob_kiosk::get_transfer_request_auth_(req);
        assert_transferable<T>(self, auth);
        request::add_receipt(req, &AllowlistRule {});
    }

    // === Assertions ===

    /// Asserts that `Publisher` is of type `T`
    ///
    /// #### Panics
    ///
    /// Panics if `Publisher` is mismatched
    public fun assert_publisher<T>(pub: &Publisher) {
        assert!(package::from_package<T>(pub), EPackagePublisherMismatch);
    }

    /// Asserts that `AllowlistOwnerCap` is admin of `Allowlist`
    ///
    /// #### Panics
    ///
    /// Panics if admin is mismatched.
    public fun assert_cap(list: &Allowlist, cap: &AllowlistOwnerCap) {
        assert!(&cap.for == &object::id(list), EInvalidAdmin)
    }

    /// Asserts that witness is admin of `Allowlist`
    ///
    /// #### Panics
    ///
    /// Panics if admin is mismatched or `Allowlist` cannot be controlled using
    /// witness.
    public fun assert_admin_witness<Admin: drop>(list: &Allowlist) {
        assert!(option::is_some(&list.admin_witness), EInvalidAdmin);
        assert!(
            &type_name::get<Admin>() == option::borrow(&list.admin_witness),
            EInvalidAdmin,
        );
    }

    /// Assert that `T` may be transferred using this `Allowlist`
    ///
    /// #### Panics
    ///
    /// Panics if `T` may not be transferred.
    public fun assert_collection(allowlist: &Allowlist, collection: TypeName) {
        assert!(
            contains_collection(allowlist, collection), EInvalidCollection,
        );
    }

    /// Assert that authority may be used to transfer using this `Allowlist`
    ///
    /// #### Panics
    ///
    /// Panics if `T` may not be used.
    public fun assert_authority(allowlist: &Allowlist, auth: &TypeName) {
        assert!(
            contains_authority(allowlist, auth), EInvalidAuthority,
        );
    }

    /// Assert that `T` is transferrable and `Auth` may be used to
    /// transfer using this `Allowlist`.
    ///
    /// #### Panics
    ///
    /// Panics if neither `T` is not transferrable or `Auth` is not a
    /// valid authority.
    public fun assert_transferable<T>(allowlist: &Allowlist, auth: &TypeName) {
        assert_collection(allowlist, type_name::get<T>());
        assert_authority(allowlist, auth);
    }

    // === Display standard ===

    struct TRANSFER_ALLOWLIST has drop {}

    fun init(otw: TRANSFER_ALLOWLIST, ctx: &mut TxContext) {
        let publisher = package::claim(otw, ctx);
        let display = display::new<Allowlist>(&publisher, ctx);

        display::add(&mut display, utf8(b"name"), utf8(b"Transfer Allowlist"));
        display::add(&mut display, utf8(b"link"), nft_protocol::utils::originbyte_docs_url());
        display::add(
            &mut display,
            utf8(b"description"),
            utf8(b"Defines which contracts are allowed to transfer collections"),
        );

        transfer::public_share_object(display);
        package::burn_publisher(publisher);
    }
}<|MERGE_RESOLUTION|>--- conflicted
+++ resolved
@@ -360,23 +360,6 @@
     }
 
     /// Registers collection to use `Allowlist` during the transfer.
-<<<<<<< HEAD
-    public fun enforce<T>(
-        policy: &mut TransferPolicy<T>,
-        cap: &TransferPolicyCap<T>,
-    ) {
-        transfer_policy::add_rule(AllowlistRule {}, policy, cap, false);
-    }
-
-    public fun drop<T>(
-        policy: &mut TransferPolicy<T>,
-        cap: &TransferPolicyCap<T>,
-    ) {
-        transfer_policy::remove_rule<T, AllowlistRule, bool>(policy, cap);
-    }
-
-    /// Registers collection to use `Allowlist` during the transfer.
-=======
     public fun enforce<T>(policy: &mut TransferPolicy<T>, cap: &TransferPolicyCap<T>) {
         ob_transfer_request::add_originbyte_rule<T, AllowlistRule, bool>(
             AllowlistRule {}, policy, cap, false,
@@ -389,7 +372,6 @@
         );
     }
 
->>>>>>> 3a379e68
     public fun enforce_<T, P>(
         policy: &mut Policy<WithNft<T, P>>,
         cap: &PolicyCap,
