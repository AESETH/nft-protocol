/// `TransferAllowlistDomain` tracks allowlist objects that can be used for
/// transferring a collection's NFT.
///
/// #### Important
/// This domain is used for discovery by off-chain applications.
/// It is not authoritative and it's the responsibility of the collection
/// creator to keep it up to date.
module nft_protocol::transfer_allowlist_domain {
    use nft_protocol::collection::{Self, Collection};
    use nft_protocol::transfer_allowlist::Allowlist;
    use nft_protocol::utils;
    use nft_protocol::witness::Witness as DelegatedWitness;
    use sui::object::{Self, ID};
    use sui::package::Publisher;
    use sui::vec_set::{Self, VecSet};

    /// `TransferAllowlistDomain` was not defined on `Collection`
    ///
    /// Call `collection::add_domain` to add `TransferAllowlistDomain`.
    const EUNDEFINED_TRANSFER_ALLOWLIST_DOMAIN: u64 = 1;

    /// `TransferAllowlistDomain` tracks allowlists which authorize transfer
    /// of NFTs.
    ///
    /// This information is useful for off chain applications - discovery.
    struct TransferAllowlistDomain has store {
        allowlists: VecSet<ID>,
    }

    /// Witness used to authenticate witness protected endpoints
    struct Witness has drop {}

    /// Creates an empty `TransferAllowlistDomain` object
    public fun empty(): TransferAllowlistDomain {
        TransferAllowlistDomain {
            allowlists: vec_set::empty(),
        }
    }

    /// Creates a `TransferAllowlistDomain` object with a single allowlist
    public fun from_id(
        id: ID,
    ): TransferAllowlistDomain {
        TransferAllowlistDomain {
            allowlists: vec_set::singleton(id),
        }
    }

    /// Adds new allowlist to `TransferAllowlistDomain`.
    /// Now, off chain clients can use this information to discover the ID
    /// and use it in relevant txs.
    public fun add_id<T>(
        _witness: DelegatedWitness<T>,
        collection: &mut Collection<T>,
        al: &mut Allowlist,
    ) {
        let domain = transfer_allowlist_domain_mut(collection);
        vec_set::insert(&mut domain.allowlists, object::id(al));
    }

    /// Removes existing allowlist from `TransferAllowlistDomain`.
    public fun remove_id<T>(
        _witness: DelegatedWitness<T>,
        collection: &mut Collection<T>,
        id: ID,
    ) {
        let domain = transfer_allowlist_domain_mut(collection);
        vec_set::remove(&mut domain.allowlists, &id);
    }

    /// Like [`add_id`] but as an endpoint
<<<<<<< HEAD
    public entry fun add_id_with_cap<C>(
        collection_pub: &Publisher,
        collection: &mut Collection<C>,
=======
    public entry fun add_id_with_cap<T>(
        _cap: &CollectionControlCap<T>,
        collection: &mut Collection<T>,
>>>>>>> beb7545e
        al: &mut Allowlist,
    ) {
        utils::assert_package_publisher<C>(collection_pub);

        let domain = transfer_allowlist_domain_mut(collection);
        vec_set::insert(&mut domain.allowlists, object::id(al));
    }

    /// Like [`remove_id`] but as an endpoint
<<<<<<< HEAD
    public entry fun remove_id_with_cap<C>(
        collection_pub: &Publisher,
        collection: &mut Collection<C>,
=======
    public entry fun remove_id_with_cap<T>(
        _cap: &CollectionControlCap<T>,
        collection: &mut Collection<T>,
>>>>>>> beb7545e
        id: ID,
    ) {
        utils::assert_package_publisher<C>(collection_pub);

        let domain = transfer_allowlist_domain_mut(collection);
        vec_set::remove(&mut domain.allowlists, &id);
    }

    // === Getters ===

    /// Returns the list of IDs defined on the `TransferAllowlistDomain`
    public fun borrow_allowlists(
        domain: &TransferAllowlistDomain,
    ): &VecSet<ID> {
        &domain.allowlists
    }

    // === Interoperability ===

    /// Borrows `TransferAllowlistDomain` from `Collection`
    ///
    /// #### Panics
    ///
    /// Panics if `TransferAllowlistDomain` is not registered on `Collection`.
    public fun transfer_allowlist_domain<T>(
        collection: &Collection<T>,
    ): &TransferAllowlistDomain {
        assert_domain(collection);
        collection::borrow_domain(collection)
    }

    /// Mutably borrows `TransferAllowlistDomain` from `Collection`
    ///
    /// #### Panics
    ///
    /// Panics if `TransferAllowlistDomain` is not registered on `Collection`.
    fun transfer_allowlist_domain_mut<T>(
        collection: &mut Collection<T>,
    ): &mut TransferAllowlistDomain {
        assert_domain(collection);
        collection::borrow_domain_mut(Witness {}, collection)
    }

    // === Assertions ===

    /// Asserts that `TransferAllowlistDomain` is defined on the `Collection`
    ///
    /// #### Panics
    ///
    /// Panics if `TransferAllowlistDomain` is not defined on the `Collection`.
    public fun assert_domain<T>(collection: &Collection<T>) {
        assert!(
            collection::has_domain<T, TransferAllowlistDomain>(collection),
            EUNDEFINED_TRANSFER_ALLOWLIST_DOMAIN,
        )
    }
}<|MERGE_RESOLUTION|>--- conflicted
+++ resolved
@@ -69,15 +69,9 @@
     }
 
     /// Like [`add_id`] but as an endpoint
-<<<<<<< HEAD
     public entry fun add_id_with_cap<C>(
         collection_pub: &Publisher,
         collection: &mut Collection<C>,
-=======
-    public entry fun add_id_with_cap<T>(
-        _cap: &CollectionControlCap<T>,
-        collection: &mut Collection<T>,
->>>>>>> beb7545e
         al: &mut Allowlist,
     ) {
         utils::assert_package_publisher<C>(collection_pub);
@@ -87,15 +81,9 @@
     }
 
     /// Like [`remove_id`] but as an endpoint
-<<<<<<< HEAD
     public entry fun remove_id_with_cap<C>(
         collection_pub: &Publisher,
         collection: &mut Collection<C>,
-=======
-    public entry fun remove_id_with_cap<T>(
-        _cap: &CollectionControlCap<T>,
-        collection: &mut Collection<T>,
->>>>>>> beb7545e
         id: ID,
     ) {
         utils::assert_package_publisher<C>(collection_pub);
