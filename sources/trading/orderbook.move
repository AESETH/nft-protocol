/// Orderbook where bids are fungible tokens and asks are NFTs.
/// A bid is a request to buy one NFT from a specific collection.
/// An ask is one NFT with a min price condition.
///
/// One can
/// - create a new orderbook between a given collection and a bid token;
/// - set publicly accessible actions to be witness protected;
/// - open a new bid;
/// - cancel an existing bid they own;
/// - offer an NFT if collection matches OB collection;
/// - cancel an existing NFT offer;
/// - instantly buy a specific NFT;
/// - open bids and asks with a commission on behalf of a user;
/// - trade both native and 3rd party collections.
///
/// # Other resources
/// - https://docs.originbyte.io/origin-byte/about-our-programs/liquidity-layer/orderbook
/// - https://origin-byte.github.io/ob.html
module nft_protocol::orderbook {
    // TODO: protocol toll
    // TODO: eviction of lowest bid/highest ask on OOM
    // TODO: do we allow anyone to create an OB for any collection?
    // TODO: settings to skip royalty settlement (witness protected)

    use nft_protocol::ob_kiosk::{Self, OwnerCap};
    use nft_protocol::kiosk::Kiosk;
    use nft_protocol::transfer_allowlist::Allowlist;
    use nft_protocol::utils;
    use nft_protocol::trading::{
        AskCommission,
        BidCommission,
        destroy_bid_commission,
        new_ask_commission,
        new_bid_commission,
        settle_funds_no_royalties,
        settle_funds_with_royalties,
        transfer_bid_commission,
    };

    use originmate::crit_bit_u64::{Self as crit_bit, CB as CBTree};

    use std::ascii::String;
    use std::option::{Self, Option};
    use std::type_name;
    use std::vector;

    use sui::balance::{Self, Balance};
    use sui::coin::{Self, Coin};
    use sui::event;
    use sui::object::{Self, ID, UID};
    use sui::transfer::{public_transfer, share_object, public_share_object};
    use sui::tx_context::{Self, TxContext};

    // === Errors ===

    /// A protected action was called without a witness.
    /// This action can only be called from an implementation in the collection
    /// smart contract.
    const EACTION_NOT_PUBLIC: u64 = 0;

    /// # of nfts and # of requested prices must match
    const EINPUT_LENGTH_MISMATCH: u64 = 1;

    /// Cannot make sell commission higher than listed price
    const ECOMMISSION_TOO_HIGH: u64 = 2;

    /// Must list at least one NFT
    const EEMPTY_INPUT: u64 = 3;

    /// The NFT lives in a kiosk which also wanted to buy it
    const ECANNOT_TRADE_WITH_SELF: u64 = 4;

    /// User doesn't own this order
    const EORDER_OWNER_MUST_BE_SENDER: u64 = 5;

    /// Expected different kiosk
    const EKIOSK_ID_MISMATCH: u64 = 6;

    /// No order matches the given price level or ownership level
    const EORDER_DOES_NOT_EXIST: u64 = 7;

    // === Structs ===

    /// Witness used to authenticate witness protected endpoints
    struct Witness has drop {}

    /// A critbit order book implementation. Contains two ordered trees:
    /// 1. bids ASC
    /// 2. asks DESC
    struct Orderbook<phantom C, phantom FT> has key {
        id: UID,
        /// Actions which have a flag set to true can only be called via a
        /// witness protected implementation.
        protected_actions: WitnessProtectedActions,
        /// An ask order stores an NFT to be traded. The price associated with
        /// such an order is saying:
        ///
        /// > for this NFT, I want to receive at least this amount of FT.
        asks: CBTree<vector<Ask>>,
        /// A bid order stores amount of tokens of type "B"(id) to trade. A bid
        /// order is saying:
        ///
        /// > for any NFT in this collection, I will spare this many tokens
        bids: CBTree<vector<Bid<FT>>>,
    }

    /// The contract which creates the orderbook can restrict specific actions
    /// to be only callable with a witness pattern and not via the entry point
    /// function.
    ///
    /// This means contracts can build on top of this orderbook their custom
    /// logic if they desire so, or they can just use the entry point functions
    /// which might be good enough for most use cases.
    ///
    /// # Important
    /// If a method is protected, then clients call instead of the relevant
    /// endpoint in the orderbook a standardized endpoint in the witness-owning
    /// smart contract.
    ///
    /// Another way to think about this from marketplace or wallet POV:
    /// If I see that an action is protected, I can decide to either call
    /// the downstream implementation in the collection smart contract, or just
    /// not enable to perform that specific action at all.
    struct WitnessProtectedActions has store, drop {
        buy_nft: bool,
        cancel_ask: bool,
        cancel_bid: bool,
        create_ask: bool,
        create_bid: bool,
    }

    /// An offer for a single NFT in a collection.
    struct Bid<phantom FT> has store {
        /// How many token are being offered by the order issuer for one NFT.
        offer: Balance<FT>,
        /// The address of the user who created this bid and who will receive an
        /// NFT in exchange for their tokens.
        owner: address,
        /// Points to `Kiosk` shared object into which to deposit NFT.
        kiosk: ID,
        /// If the NFT is offered via a marketplace or a wallet, the
        /// facilitator can optionally set how many tokens they want to claim
        /// on top of the offer.
        commission: Option<BidCommission<FT>>,
    }

    /// Object which is associated with a single NFT.
    ///
    /// When [`Ask`] is created, we transfer the ownership of the NFT to this
    /// new object.
    /// When an ask is matched with a bid, we transfer the ownership of the
    /// [`Ask`] object to the bid owner (buyer).
    /// The buyer can then claim the NFT via [`claim_nft`] endpoint.
    struct Ask has store {
        /// How many tokens does the seller want for their NFT in exchange.
        price: u64,
        /// ID of the respective NFT object
        nft_id: ID,
        /// ID of the respective kiosk
        kiosk_id: ID,
        /// Who owns the NFT.
        owner: address,
        /// If the NFT is offered via a marketplace or a wallet, the
        /// facilitator can optionally set how many tokens they want to claim
        /// from the price of the NFT for themselves as a commission.
        commission: Option<AskCommission>,
    }

    /// `TradeIntermediate` is made a shared object and can be called
    /// permissionlessly.
    struct TradeIntermediate<phantom C, phantom FT> has key {
        id: UID,
        nft_id: ID,
        seller: address,
        seller_kiosk: ID,
        buyer: address,
        buyer_kiosk: ID,
        paid: Balance<FT>,
        commission: Option<AskCommission>,
    }

    // === Events ===

    struct OrderbookCreatedEvent has copy, drop {
        orderbook: ID,
        nft_type: String,
        ft_type: String,
    }

    struct AskCreatedEvent has copy, drop {
        nft: ID,
        orderbook: ID,
        owner: address,
        price: u64,
        kiosk: ID,
        nft_type: String,
        ft_type: String,
    }

    /// When de-listed, not when sold!
    struct AskClosedEvent has copy, drop {
        nft: ID,
        orderbook: ID,
        owner: address,
        price: u64,
        nft_type: String,
        ft_type: String,
    }

    struct BidCreatedEvent has copy, drop {
        orderbook: ID,
        owner: address,
        price: u64,
        kiosk: ID,
        nft_type: String,
        ft_type: String,
    }

    /// When de-listed, not when bought!
    struct BidClosedEvent has copy, drop {
        orderbook: ID,
        owner: address,
        kiosk: ID,
        price: u64,
        nft_type: String,
        ft_type: String,
    }

    /// Either an ask is created and immediately matched with a bid, or a bid
    /// is created and immediately matched with an ask.
    /// In both cases [`TradeFilledEvent`] is emitted.
    /// In such case, the property `trade_intermediate` is `Some`.
    ///
    /// If the NFT was bought directly (`buy_nft` or `buy_generic_nft`), then
    /// the property `trade_intermediate` is `None`.
    struct TradeFilledEvent has copy, drop {
        buyer_kiosk: ID,
        buyer: address,
        nft: ID,
        orderbook: ID,
        price: u64,
        seller_kiosk: ID,
        seller: address,
        /// Is `None` if the NFT was bought directly (`buy_nft` or
        /// `buy_generic_nft`.)
        ///
        /// Is `Some` if the NFT was bought via `create_bid` or `create_ask`.
        trade_intermediate: Option<ID>,
        nft_type: String,
        ft_type: String,
    }

    // === Create bid ===

    /// How many (`price`) fungible tokens should be taken from sender's wallet
    /// and put into the orderbook with the intention of exchanging them for
    /// 1 NFT.
    ///
    /// If the `price` is higher than the lowest ask requested price, then we
    /// execute a trade straight away.
    /// In such a case, a new shared object [`TradeIntermediate`] is created.
    /// Otherwise we add the bid to the orderbook's state.
    ///
    /// The client provides the Kiosk into which they wish to receive an NFT.
    public entry fun create_bid<T: key + store, FT>(
        book: &mut Orderbook<T, FT>,
        buyer_kiosk: &mut Kiosk,
        price: u64,
        wallet: &mut Coin<FT>,
        ctx: &mut TxContext,
    ) {
        assert!(!book.protected_actions.create_bid, EACTION_NOT_PUBLIC);
        create_bid_<T, FT>(book, buyer_kiosk, price, option::none(), wallet, ctx)
    }

    /// Same as [`create_bid`] but protected by
    /// [collection witness](https://docs.originbyte.io/origin-byte/about-our-programs/liquidity-layer/orderbook#witness-protected-actions).
    public fun create_bid_protected<W: drop, T: key + store, FT>(
        _witness: W,
        book: &mut Orderbook<T, FT>,
        buyer_kiosk: &mut Kiosk,
        price: u64,
        wallet: &mut Coin<FT>,
        ctx: &mut TxContext,
    ) {
        utils::assert_same_module_as_witness<T, W>();

        create_bid_<T, FT>(book, buyer_kiosk, price, option::none(), wallet, ctx)
    }

    /// Same as [`create_bid`] but creates a new kiosk for the sender first
    public entry fun create_kiosk_and_bid<T: key + store, FT>(
        book: &mut Orderbook<T, FT>,
        price: u64,
        wallet: &mut Coin<FT>,
        ctx: &mut TxContext,
    ) {
<<<<<<< HEAD
        let (buyer_kiosk, owner_cap) = ob_kiosk::new(option::none(), ctx);
        create_bid<T, FT>(book, &mut buyer_kiosk, price, wallet, ctx);
        share_object(buyer_kiosk);
        transfer(owner_cap, tx_context::sender(ctx));
=======
        let (buyer_safe, owner_cap) = safe::new(ctx);
        create_bid<C, FT>(book, &mut buyer_safe, price, wallet, ctx);
        public_share_object(buyer_safe);
        public_transfer(owner_cap, tx_context::sender(ctx));
>>>>>>> 47c70bc3
    }

    /// Same as [`create_bid`] but with a
    /// [commission](https://docs.originbyte.io/origin-byte/about-our-programs/liquidity-layer/orderbook#commission).
    public entry fun create_bid_with_commission<T: key + store, FT>(
        book: &mut Orderbook<T, FT>,
        buyer_kiosk: &mut Kiosk,
        price: u64,
        beneficiary: address,
        commission_ft: u64,
        wallet: &mut Coin<FT>,
        ctx: &mut TxContext,
    ) {
        assert!(!book.protected_actions.create_bid, EACTION_NOT_PUBLIC);
        let commission = new_bid_commission(
            beneficiary,
            balance::split(coin::balance_mut(wallet), commission_ft),
        );
        create_bid_<T, FT>(
            book, buyer_kiosk, price, option::some(commission), wallet, ctx,
        )
    }

    /// Same as [`create_bid_protected`] but with a
    /// [commission](https://docs.originbyte.io/origin-byte/about-our-programs/liquidity-layer/orderbook#commission).
    public fun create_bid_with_commission_protected<W: drop, T: key + store, FT>(
        _witness: W,
        book: &mut Orderbook<T, FT>,
        buyer_kiosk: &mut Kiosk,
        price: u64,
        beneficiary: address,
        commission_ft: u64,
        wallet: &mut Coin<FT>,
        ctx: &mut TxContext,
    ) {
        utils::assert_same_module_as_witness<T, W>();

        let commission = new_bid_commission(
            beneficiary,
            balance::split(coin::balance_mut(wallet), commission_ft),
        );
        create_bid_<T, FT>(
            book, buyer_kiosk, price, option::some(commission), wallet, ctx,
        )
    }

    /// Same as [`create_kiosk_and_bid`] but with a
    /// [commission](https://docs.originbyte.io/origin-byte/about-our-programs/liquidity-layer/orderbook#commission).
    public entry fun create_kiosk_and_bid_with_commission<T: key + store, FT>(
        book: &mut Orderbook<T, FT>,
        price: u64,
        beneficiary: address,
        commission_ft: u64,
        wallet: &mut Coin<FT>,
        ctx: &mut TxContext,
    ) {
        let (buyer_kiosk, owner_cap) = ob_kiosk::new(option::none(), ctx);
        create_bid_with_commission(
            book,
            &mut buyer_kiosk,
            price,
            beneficiary,
            commission_ft,
            wallet,
            ctx,
        );
<<<<<<< HEAD
        share_object(buyer_kiosk);
        transfer(owner_cap, tx_context::sender(ctx));
=======
        public_share_object(buyer_safe);
        public_transfer(owner_cap, tx_context::sender(ctx));
>>>>>>> 47c70bc3
    }

    // === Cancel bid ===

    /// Cancel a bid owned by the sender at given price. If there are two bids
    /// with the same price, the one created later is cancelled.
    public entry fun cancel_bid<T: key + store, FT>(
        book: &mut Orderbook<T, FT>,
        bid_price_level: u64,
        wallet: &mut Coin<FT>,
        ctx: &mut TxContext,
    ) {
        assert!(!book.protected_actions.cancel_bid, EACTION_NOT_PUBLIC);
        cancel_bid_(book, bid_price_level, wallet, ctx)
    }

    /// Same as [`cancel_bid`] but protected by
    /// [collection witness](https://docs.originbyte.io/origin-byte/about-our-programs/liquidity-layer/orderbook#witness-protected-actions).
    public fun cancel_bid_protected<W: drop, T: key + store, FT>(
        _witness: W,
        book: &mut Orderbook<T, FT>,
        bid_price_level: u64,
        wallet: &mut Coin<FT>,
        ctx: &mut TxContext,
    ) {
        utils::assert_same_module_as_witness<T, W>();

        cancel_bid_(book, bid_price_level, wallet, ctx)
    }

    // === Create ask ===

    /// Offer given NFT to be traded for given (`requested_tokens`) tokens.
    /// If there exists a bid with higher offer than `requested_tokens`, then
    /// trade is immediately executed.
    /// In such a case, a new shared object [`TradeIntermediate`] is created.
    /// Otherwise the transfer cap is stored in the orderbook.
    public entry fun create_ask<T: key + store, FT>(
        book: &mut Orderbook<T, FT>,
        owner_cap: &OwnerCap,
        requested_tokens: u64,
        nft_id: ID,
        seller_kiosk: &mut Kiosk,
        ctx: &mut TxContext,
    ) {
        assert!(!book.protected_actions.create_ask, EACTION_NOT_PUBLIC);
        create_ask_<T, FT>(
            book, owner_cap, requested_tokens, option::none(), nft_id, seller_kiosk, ctx
        )
    }

    /// Provide list of NFTs and corresponding prices (index # match.)
    ///
    /// The NFTs must be deposited in the seller's kiosk.
    ///
    /// #### Panics
    /// * If `nfts` and `prices` have different lengths
    /// * If `nfts` is empty
    public entry fun list_multiple_nfts<T: key + store, FT>(
        book: &mut Orderbook<T, FT>,
        owner_cap: &OwnerCap,
        nfts: vector<ID>,
        prices: vector<u64>,
        seller_kiosk: &mut Kiosk,
        ctx: &mut TxContext,
    ) {
        assert!(
            vector::length(&nfts) == vector::length(&prices),
            EINPUT_LENGTH_MISMATCH,
        );
        assert!(vector::length(&nfts) > 0, EEMPTY_INPUT);

        let i = 0;
        while (i < vector::length(&nfts)) {
            let nft = vector::borrow(&nfts, i);
            let price = vector::borrow(&prices, i);

            create_ask(book, owner_cap, *price, *nft, seller_kiosk, ctx);

            i = i + 1;
        }
    }

    /// 1. Deposits an NFT to kiosk
    /// 2. Calls [`list_nft`]
    ///
    /// The type `T` in case of OB collections is `Nft<T>`.
    /// In case of generic collections `C == T`.
    ///
    /// This endpoint is useful mainly for generic collections, because NFTs
    /// of OB _usually_ live in a kiosk in the first place.
    public entry fun deposit_and_list_nft<T: key + store, FT>(
        book: &mut Orderbook<T, FT>,
        nft: T,
        requested_tokens: u64,
        owner_cap: &OwnerCap,
        seller_kiosk: &mut Kiosk,
        ctx: &mut TxContext,
    ) {
        let nft_id = object::id(&nft);
        ob_kiosk::deposit_as_owner(seller_kiosk, owner_cap, nft);
        create_ask(book, owner_cap, requested_tokens, nft_id, seller_kiosk, ctx);
    }

    /// 1. Creates a new kiosk for the sender
    /// 2. Calls [`deposit_and_list_nft`]
    public entry fun create_kiosk_and_deposit_and_list_nft<T: key + store, FT>(
        book: &mut Orderbook<T, FT>,
        nft: T,
        requested_tokens: u64,
        ctx: &mut TxContext,
    ) {
        let seller = tx_context::sender(ctx);
        let (seller_kiosk, owner_cap) = ob_kiosk::new(option::none(), ctx);

        deposit_and_list_nft(
            book,
            nft,
            requested_tokens,
            &owner_cap,
            &mut seller_kiosk,
            ctx,
        );

<<<<<<< HEAD
        transfer(owner_cap, seller);
        share_object(seller_kiosk);
=======
        public_transfer(owner_cap, seller);
        public_share_object(seller_safe);
>>>>>>> 47c70bc3
    }

    /// Same as [`create_ask`] but protected by
    /// [collection witness](https://docs.originbyte.io/origin-byte/about-our-programs/liquidity-layer/orderbook#witness-protected-actions).
    public fun create_ask_protected<W: drop, T: key + store, FT>(
        _witness: W,
        book: &mut Orderbook<T, FT>,
        owner_cap: &OwnerCap,
        requested_tokens: u64,
        nft_id: ID,
        seller_kiosk: &mut Kiosk,
        ctx: &mut TxContext,
    ) {
        utils::assert_same_module_as_witness<T, W>();

        create_ask_<T, FT>(
            book, owner_cap, requested_tokens, option::none(), nft_id, seller_kiosk, ctx
        )
    }

    /// Same as [`create_ask`] but with a
    /// [commission](https://docs.originbyte.io/origin-byte/about-our-programs/liquidity-layer/orderbook#commission).
    public entry fun create_ask_with_commission<T: key + store, FT>(
        book: &mut Orderbook<T, FT>,
        owner_cap: &OwnerCap,
        requested_tokens: u64,
        nft_id: ID,
        beneficiary: address,
        commission: u64,
        seller_kiosk: &mut Kiosk,
        ctx: &mut TxContext,
    ) {
        assert!(!book.protected_actions.create_ask, EACTION_NOT_PUBLIC);
        assert!(commission < requested_tokens, ECOMMISSION_TOO_HIGH);

        let commission = new_ask_commission(
            beneficiary,
            commission,
        );
        create_ask_<T, FT>(
            book, owner_cap, requested_tokens, option::none(), nft_id, seller_kiosk, ctx
        )
    }

    /// Same as [`list_multiple_nfts`] but with a
    /// [commission](https://docs.originbyte.io/origin-byte/about-our-programs/liquidity-layer/orderbook#commission).
    ///
    /// The commission is a vector which is associated with the NFTs by index.
    ///
    /// #### Panics
    /// If the commissions length does not match the NFTs length.
    public entry fun list_multiple_nfts_with_commission<T: key + store, FT>(
        book: &mut Orderbook<T, FT>,
        nfts: vector<ID>,
        prices: vector<u64>,
        beneficiary: address,
        commissions: vector<u64>,
        owner_cap: &OwnerCap,
        seller_kiosk: &mut Kiosk,
        ctx: &mut TxContext,
    ) {
        assert!(
            vector::length(&nfts) == vector::length(&prices),
            EINPUT_LENGTH_MISMATCH,
        );
        assert!(
            vector::length(&nfts) == vector::length(&commissions),
            EINPUT_LENGTH_MISMATCH,
        );
        assert!(vector::length(&nfts) > 0, EEMPTY_INPUT);

        let i = 0;
        while (i < vector::length(&nfts)) {
            let nft = vector::borrow(&nfts, i);
            let price = vector::borrow(&prices, i);
            let commission = vector::borrow(&commissions, i);

            create_ask_with_commission(
                book,
                owner_cap,
                *price,
                *nft,
                beneficiary,
                *commission,
                seller_kiosk,
                ctx,
            );

            i = i + 1;
        }
    }

    /// Same as [`deposit_and_list_nft_with`] but with a
    /// [commission](https://docs.originbyte.io/origin-byte/about-our-programs/liquidity-layer/orderbook#commission).
    public entry fun deposit_and_list_nft_with_commission<T: key + store, FT>(
        book: &mut Orderbook<T, FT>,
        nft: T,
        requested_tokens: u64,
        owner_cap: &OwnerCap,
        beneficiary: address,
        commission: u64,
        seller_kiosk: &mut Kiosk,
        ctx: &mut TxContext,
    ) {
        let nft_id = object::id(&nft);
        ob_kiosk::deposit_as_owner(seller_kiosk, owner_cap, nft);

        create_ask_with_commission(
                book,
                owner_cap,
                requested_tokens,
                nft_id,
                beneficiary,
                commission,
                seller_kiosk,
                ctx,
            );
    }

    /// Same as [`create_kiosk_and_deposit_and_list_nft`] but with a
    /// [commission](https://docs.originbyte.io/origin-byte/about-our-programs/liquidity-layer/orderbook#commission).
    public entry fun create_kiosk_and_deposit_and_list_nft_with_commission<T: key + store, FT>(
        book: &mut Orderbook<T, FT>,
        nft: T,
        requested_tokens: u64,
        beneficiary: address,
        commission: u64,
        ctx: &mut TxContext,
    ) {
        let seller = tx_context::sender(ctx);
        let (seller_kiosk, owner_cap) = ob_kiosk::new(option::none(), ctx);

        deposit_and_list_nft_with_commission(
            book,
            nft,
            requested_tokens,
            &owner_cap,
            beneficiary,
            commission,
            &mut seller_kiosk,
            ctx,
        );

<<<<<<< HEAD
        transfer(owner_cap, seller);
        share_object(seller_kiosk);
=======
        public_transfer(owner_cap, seller);
        public_share_object(seller_safe);
>>>>>>> 47c70bc3
    }

    /// Same as [`create_ask_protected`] but with a
    /// [commission](https://docs.originbyte.io/origin-byte/about-our-programs/liquidity-layer/orderbook#commission).
    ///
    /// #### Panics
    /// The `commission` arg must be less than `requested_tokens`.
    public fun create_ask_with_commission_protected<W: drop, T: key + store, FT>(
        _witness: W,
        book: &mut Orderbook<T, FT>,
        owner_cap: &OwnerCap,
        requested_tokens: u64,
        nft_id: ID,
        beneficiary: address,
        commission: u64,
        seller_kiosk: &mut Kiosk,
        ctx: &mut TxContext,
    ) {
        utils::assert_same_module_as_witness<T, W>();
        assert!(commission < requested_tokens, ECOMMISSION_TOO_HIGH);

        let commission = new_ask_commission(
            beneficiary,
            commission,
        );
        create_ask_<T, FT>(
            book, owner_cap, requested_tokens, option::none(), nft_id, seller_kiosk, ctx
        )
    }

    // === Cancel ask ===

    /// To cancel an offer on a specific NFT, the client provides the price they
    /// listed it for.
    /// The [`TransferCap`] object is transferred back to the tx sender.
    //
    // We could remove the NFT requested price from the argument, but then the
    // search for the ask would be O(n) instead of O(log n).
    //
    // This API might be improved in future as we use a different data
    // structure for the orderbook.
    public entry fun cancel_ask<T: key + store, FT>(
        book: &mut Orderbook<T, FT>,
        nft_price_level: u64,
        nft_id: ID,
        ctx: &mut TxContext,
    ) {
        assert!(!book.protected_actions.cancel_ask, EACTION_NOT_PUBLIC);
<<<<<<< HEAD
        cancel_ask_(book, nft_price_level, nft_id, ctx);
=======
        let (cap, _) = cancel_ask_(book, nft_price_level, nft_id, ctx);
        public_transfer(cap, tx_context::sender(ctx));
>>>>>>> 47c70bc3
    }

    /// Same as [`cancel_ask`] but protected by
    /// [collection witness](https://docs.originbyte.io/origin-byte/about-our-programs/liquidity-layer/orderbook#witness-protected-actions).
    public fun cancel_ask_protected<W: drop, T: key + store, FT>(
        _witness: W,
        book: &mut Orderbook<T, FT>,
        nft_price_level: u64,
        nft_id: ID,
        ctx: &mut TxContext,
    ) {
<<<<<<< HEAD
        utils::assert_same_module_as_witness<T, W>();
        cancel_ask_(book, nft_price_level, nft_id, ctx);
=======
        utils::assert_same_module_as_witness<C, W>();
        let (cap, _) = cancel_ask_(book, nft_price_level, nft_id, ctx);
        public_transfer(cap, tx_context::sender(ctx));
    }

    /// Same as [`cancel_ask`] but the [`TransferCap`] is burned instead of
    /// transferred back to the tx sender.
    public entry fun cancel_ask_and_discard_transfer_cap<C, FT>(
        book: &mut Orderbook<C, FT>,
        nft_price_level: u64,
        nft_id: ID,
        seller_safe: &mut Safe,
        ctx: &mut TxContext,
    ) {
        assert!(!book.protected_actions.cancel_ask, EACTION_NOT_PUBLIC);
        let (cap, _) = cancel_ask_(book, nft_price_level, nft_id, ctx);
        safe::burn_transfer_cap(cap, seller_safe);
>>>>>>> 47c70bc3
    }

    // === Edit listing ===

    /// Removes the old ask and creates a new one with the same NFT.
    /// Two events are emitted at least:
    /// Firstly, we always emit `AskRemovedEvent` for the old ask.
    /// Then either `AskCreatedEvent` or `TradeFilledEvent`.
    /// Depends on whether the ask is filled immediately or not.
    public entry fun edit_ask<T: key + store, FT>(
        book: &mut Orderbook<T, FT>,
        owner_cap: &OwnerCap,
        old_price: u64,
        nft_id: ID,
        new_price: u64,
        seller_kiosk: &mut Kiosk,
        ctx: &mut TxContext,
    ) {
        assert!(!book.protected_actions.cancel_ask, EACTION_NOT_PUBLIC);
        assert!(!book.protected_actions.create_ask, EACTION_NOT_PUBLIC);

        let commission = cancel_ask_(book, old_price, nft_id, ctx);
        create_ask_(book, owner_cap, new_price, commission, nft_id, seller_kiosk, ctx);
    }

    /// Cancels the old bid and creates a new one with new price.
    public entry fun edit_bid<T: key + store, FT>(
        book: &mut Orderbook<T, FT>,
        buyer_kiosk: &mut Kiosk,
        old_price: u64,
        new_price: u64,
        wallet: &mut Coin<FT>,
        ctx: &mut TxContext,
    ) {
        assert!(!book.protected_actions.cancel_bid, EACTION_NOT_PUBLIC);
        assert!(!book.protected_actions.create_bid, EACTION_NOT_PUBLIC);

        edit_bid_(book, buyer_kiosk, old_price, new_price, wallet, ctx);
    }

    // === Buy NFT ===

    /// To buy a specific NFT listed in the orderbook, the client provides the
    /// price for which the NFT is listed.
    ///
    /// The NFT is transferred from the seller's Kiosk to the buyer's Kiosk.
    ///
    /// In this case, it's important to provide both the price and NFT ID to
    /// avoid actions such as offering an NFT for a really low price and then
    /// quickly changing the price to a higher one.
    ///
    /// The provided [`Coin`] wallet is used to pay for the NFT.
    ///
    /// The whitelist is used to check if the orderbook is authorized to trade
    /// the collection at all.
    ///
    /// This endpoint does not create a new [`TradeIntermediate`], rather
    /// performs he transfer straight away.
    public entry fun buy_nft<T: key + store, FT>(
        book: &mut Orderbook<T, FT>,
        nft_id: ID,
        price: u64,
        wallet: &mut Coin<FT>,
        seller_kiosk: &mut Kiosk,
        buyer_kiosk: &mut Kiosk,
        allowlist: &Allowlist,
        ctx: &mut TxContext,
    ) {
        assert!(!book.protected_actions.buy_nft, EACTION_NOT_PUBLIC);
        buy_nft_<T, FT>(
            book, nft_id, price, wallet, seller_kiosk, buyer_kiosk, allowlist, ctx
        )
    }

    /// 1. Creates a new [`Kiosk`] for the sender
    /// 2. Buys the NFT into this new kiosk
    /// 3. Shares the kiosk and gives the owner cap to sender
    public entry fun create_kiosk_and_buy_nft<T: key + store, FT>(
        book: &mut Orderbook<T, FT>,
        nft_id: ID,
        price: u64,
        wallet: &mut Coin<FT>,
        seller_kiosk: &mut Kiosk,
        allowlist: &Allowlist,
        ctx: &mut TxContext,
    ) {
        let buyer = tx_context::sender(ctx);
        let (buyer_kiosk, owner_cap) = ob_kiosk::new(option::none(), ctx);

        assert!(!book.protected_actions.buy_nft, EACTION_NOT_PUBLIC);
        buy_nft_<T, FT>(
            book, nft_id, price, wallet, seller_kiosk, &mut buyer_kiosk, allowlist, ctx
        );

<<<<<<< HEAD
        transfer(owner_cap, buyer);
        share_object(buyer_kiosk);
=======
        public_transfer(owner_cap, buyer);
        public_share_object(buyer_safe);
    }

    /// Similar to [`buy_nft`] except that this is meant for generic
    /// collections, ie. those which aren't native to our protocol.
    public entry fun buy_generic_nft<C: key + store, FT>(
        book: &mut Orderbook<C, FT>,
        nft_id: ID,
        price: u64,
        wallet: &mut Coin<FT>,
        seller_safe: &mut Safe,
        buyer_safe: &mut Safe,
        ctx: &mut TxContext,
    ) {
        assert!(!book.protected_actions.buy_nft, EACTION_NOT_PUBLIC);
        buy_generic_nft_<C, FT>(
            book, nft_id, price, wallet, seller_safe, buyer_safe, ctx
        )
    }

    /// 1. Creates a new [`Safe`] for the sender
    /// 2. Buys the NFT into this new safe
    /// 3. Shares the safe and gives the owner cap to sender
    public entry fun create_safe_and_buy_generic_nft<C: key + store, FT>(
        book: &mut Orderbook<C, FT>,
        nft_id: ID,
        price: u64,
        wallet: &mut Coin<FT>,
        seller_safe: &mut Safe,
        ctx: &mut TxContext,
    ) {
        let buyer = tx_context::sender(ctx);
        let (buyer_safe, owner_cap) = safe::new(ctx);

        assert!(!book.protected_actions.buy_nft, EACTION_NOT_PUBLIC);
        buy_generic_nft_<C, FT>(
            book, nft_id, price, wallet, seller_safe, &mut buyer_safe, ctx
        );

        public_transfer(owner_cap, buyer);
        public_share_object(buyer_safe);
>>>>>>> 47c70bc3
    }

    /// Same as [`buy_nft`] but protected by
    /// [collection witness](https://docs.originbyte.io/origin-byte/about-our-programs/liquidity-layer/orderbook#witness-protected-actions).
    public fun buy_nft_protected<W: drop, T: key + store, FT>(
        _witness: W,
        book: &mut Orderbook<T, FT>,
        nft_id: ID,
        price: u64,
        wallet: &mut Coin<FT>,
        seller_kiosk: &mut Kiosk,
        buyer_kiosk: &mut Kiosk,
        allowlist: &Allowlist,
        ctx: &mut TxContext,
    ) {
        utils::assert_same_module_as_witness<T, W>();

        buy_nft_<T, FT>(
            book, nft_id, price, wallet, seller_kiosk, buyer_kiosk, allowlist, ctx
        )
    }

    // === Finish trade ===

    /// When a bid is created and there's an ask with a lower price, then the
    /// trade cannot be resolved immediately.
    ///
    /// That's because we don't know the `Kiosk` ID up front in OB.
    ///
    /// Therefore, orderbook creates [`TradeIntermediate`] which then has to be
    /// permissionlessly resolved via this endpoint.
    public entry fun finish_trade<T: key + store, FT>(
        book: &Orderbook<T, FT>,
        trade: &mut TradeIntermediate<T, FT>,
        seller_kiosk: &mut Kiosk,
        buyer_kiosk: &mut Kiosk,
        allowlist: &Allowlist,
        ctx: &mut TxContext,
    ) {
        finish_trade_<T, FT>(book, trade, seller_kiosk, buyer_kiosk, allowlist, ctx)
    }

    // === Create orderbook ===

    /// `C`ollection kind of NFTs to be traded, and `F`ungible `T`oken to be
    /// quoted for an NFT in such a collection.
    ///
    /// By default, an orderbook has no restriction on actions, ie. all can be
    /// called with public entry functions.
    ///
    /// To implement specific logic in your smart contract, you can toggle the
    /// protection on specific actions. That will make them only accessible via
    /// witness protected methods.
    public fun new<T: key + store, FT>(
        protected_actions: WitnessProtectedActions,
        ctx: &mut TxContext,
    ): Orderbook<T, FT> {
        let id = object::new(ctx);

        event::emit(OrderbookCreatedEvent {
            orderbook: object::uid_to_inner(&id),
            nft_type: type_name::into_string(type_name::get<T>()),
            ft_type: type_name::into_string(type_name::get<FT>()),
        });

        Orderbook<T, FT> {
            id,
            protected_actions,
            asks: crit_bit::empty(),
            bids: crit_bit::empty(),
        }
    }

    /// Returns a new orderbook without any protection, ie. all endpoints can
    /// be called as entry points.
    public fun new_unprotected<T: key + store, FT>(ctx: &mut TxContext): Orderbook<T, FT> {
        new<T, FT>(no_protection(), ctx)
    }

    public fun new_with_protected_actions<T: key + store, FT>(
        protected_actions: WitnessProtectedActions,
        ctx: &mut TxContext,
    ): Orderbook<T, FT> {
        new<T, FT>(protected_actions, ctx)
    }

    /// Creates a new empty orderbook as a shared object.
    ///
    /// All actions can be called as entry points.
    public entry fun create<T: key + store, FT>(ctx: &mut TxContext) {
        let ob = new<T, FT>(no_protection(), ctx);
        share_object(ob);
    }

    public fun share<T: key + store, FT>(ob: Orderbook<T, FT>) {
        share_object(ob);
    }

    /// Settings where all endpoints can be called as entry point functions.
    public fun no_protection(): WitnessProtectedActions {
        custom_protection(false, false, false, false, false)
    }

    public fun custom_protection(
        buy_nft: bool,
        cancel_ask: bool,
        cancel_bid: bool,
        create_ask: bool,
        create_bid: bool,
    ): WitnessProtectedActions {
        WitnessProtectedActions {
            buy_nft,
            cancel_ask,
            cancel_bid,
            create_ask,
            create_bid,
        }
    }

    // === Toggling protection ===

    public fun set_protection<W: drop, T: key + store, FT>(
        _witness: W,
        ob: &mut Orderbook<T, FT>,
        protected_actions: WitnessProtectedActions,
    ) {
        utils::assert_same_module_as_witness<T, W>();

        ob.protected_actions = protected_actions;
    }

    public fun toggle_protection_on_buy_nft<W: drop, T: key + store, FT>(
        _witness: W,
        book: &mut Orderbook<T, FT>,
    ) {
        utils::assert_same_module_as_witness<T, W>();

        book.protected_actions.buy_nft =
            !book.protected_actions.buy_nft;
    }

    public fun toggle_protection_on_cancel_ask<W: drop, T: key + store, FT>(
        _witness: W,
        book: &mut Orderbook<T, FT>,
    ) {
        utils::assert_same_module_as_witness<T, W>();

        book.protected_actions.cancel_ask =
            !book.protected_actions.cancel_ask;
    }

    public fun toggle_protection_on_cancel_bid<W: drop, T: key + store, FT>(
        _witness: W,
        book: &mut Orderbook<T, FT>,
    ) {
        utils::assert_same_module_as_witness<T, W>();

        book.protected_actions.cancel_bid =
            !book.protected_actions.cancel_bid;
    }

    public fun toggle_protection_on_create_ask<W: drop, T: key + store, FT>(
        _witness: W,
        book: &mut Orderbook<T, FT>,
    ) {
        utils::assert_same_module_as_witness<T, W>();

        book.protected_actions.create_ask =
            !book.protected_actions.create_ask;
    }

    public fun toggle_protection_on_create_bid<W: drop, T: key + store, FT>(
        _witness: W,
        book: &mut Orderbook<T, FT>,
    ) {
        utils::assert_same_module_as_witness<T, W>();

        book.protected_actions.create_bid =
            !book.protected_actions.create_bid;
    }

    // === Getters ===

    public fun borrow_bids<T: key + store, FT>(
        book: &Orderbook<T, FT>,
    ): &CBTree<vector<Bid<FT>>> {
        &book.bids
    }

    public fun bid_offer<FT>(bid: &Bid<FT>): &Balance<FT> {
        &bid.offer
    }

    public fun bid_owner<FT>(bid: &Bid<FT>): address {
        bid.owner
    }

    public fun borrow_asks<T: key + store, FT>(
        book: &Orderbook<T, FT>,
    ): &CBTree<vector<Ask>> {
        &book.asks
    }

    public fun ask_price(ask: &Ask): u64 {
        ask.price
    }

    public fun ask_owner(ask: &Ask): address {
        ask.owner
    }

    public fun protected_actions<T: key + store, FT>(
        book: &Orderbook<T, FT>,
    ): &WitnessProtectedActions {
        &book.protected_actions
    }

    public fun is_create_ask_protected(
        protected_actions: &WitnessProtectedActions
    ): bool {
        protected_actions.create_ask
    }

    public fun is_create_bid_protected(
        protected_actions: &WitnessProtectedActions
    ): bool {
        protected_actions.create_bid
    }

    public fun is_cancel_ask_protected(
        protected_actions: &WitnessProtectedActions
    ): bool {
        protected_actions.cancel_ask
    }

    public fun is_cancel_bid_protected(
        protected_actions: &WitnessProtectedActions
    ): bool {
        protected_actions.cancel_bid
    }

    public fun is_buy_nft_protected(
        protected_actions: &WitnessProtectedActions
    ): bool {
        protected_actions.buy_nft
    }

    // === Priv fns ===

    fun create_bid_<T: key + store, FT>(
        book: &mut Orderbook<T, FT>,
        buyer_kiosk: &mut Kiosk,
        price: u64,
        bid_commission: Option<BidCommission<FT>>,
        wallet: &mut Coin<FT>,
        ctx: &mut TxContext,
    ) {
        ob_kiosk::assert_is_ob_kiosk(buyer_kiosk);

        let buyer = tx_context::sender(ctx);
        let buyer_kiosk_id = object::id(buyer_kiosk);

        let asks = &mut book.asks;

        // if map empty, then lowest ask price is 0
        let (can_be_filled, lowest_ask_price) = if (crit_bit::is_empty(asks)) {
            (false, 0)
        } else {
            let lowest_ask_price = crit_bit::min_key(asks);

            (lowest_ask_price <= price, lowest_ask_price)
        };

        if (can_be_filled) {
            let price_level = crit_bit::borrow_mut(asks, lowest_ask_price);

            let ask = vector::remove(
                price_level,
                // remove zeroth for FIFO, must exist due to `can_be_filled`
                0,
            );
            if (vector::length(price_level) == 0) {
                // to simplify impl, always delete empty price level
                vector::destroy_empty(crit_bit::pop(asks, lowest_ask_price));
            };

            let Ask {
                price: _,
                owner: seller,
                nft_id,
                kiosk_id,
                commission: ask_commission,
            } = ask;

            assert!(
                kiosk_id != buyer_kiosk_id,
                ECANNOT_TRADE_WITH_SELF,
            );

            // see also `finish_trade` entry point
            let trade_intermediate = TradeIntermediate<T, FT> {
                buyer_kiosk: buyer_kiosk_id,
                buyer,
                nft_id,
                seller,
                seller_kiosk: kiosk_id,
                commission: ask_commission,
                id: object::new(ctx),
                paid: balance::split(coin::balance_mut(wallet), lowest_ask_price),
            };
            let trade_intermediate_id = object::id(&trade_intermediate);
            share_object(trade_intermediate);

            event::emit(TradeFilledEvent {
                orderbook: object::id(book),
                buyer_kiosk: buyer_kiosk_id,
                buyer,
                nft: nft_id,
                price: lowest_ask_price,
                seller_kiosk: kiosk_id,
                seller,
                trade_intermediate: option::some(trade_intermediate_id),
                nft_type: type_name::into_string(type_name::get<T>()),
                ft_type: type_name::into_string(type_name::get<FT>()),
            });

            transfer_bid_commission(&mut bid_commission, ctx);
            option::destroy_none(bid_commission);
        } else {
            event::emit(BidCreatedEvent {
                orderbook: object::id(book),
                owner: buyer,
                price,
                kiosk: buyer_kiosk_id,
                nft_type: type_name::into_string(type_name::get<T>()),
                ft_type: type_name::into_string(type_name::get<FT>()),
            });

            // take the amount that the sender wants to create a bid with from their
            // wallet
            let bid_offer = balance::split(coin::balance_mut(wallet), price);

            let order = Bid {
                offer: bid_offer,
                owner: buyer,
                kiosk: buyer_kiosk_id,
                commission: bid_commission,
            };

            if (crit_bit::has_key(&book.bids, price)) {
                vector::push_back(
                    crit_bit::borrow_mut(&mut book.bids, price),
                    order
                );
            } else {
                crit_bit::insert(
                    &mut book.bids,
                    price,
                    vector::singleton(order),
                );
            }
        }
    }

    fun cancel_bid_except_commission_<T: key + store, FT>(
        book: &mut Orderbook<T, FT>,
        bid_price_level: u64,
        wallet: &mut Coin<FT>,
        ctx: &mut TxContext,
    ): Option<BidCommission<FT>> {
        let sender = tx_context::sender(ctx);

        let bids = &mut book.bids;

        assert!(
            crit_bit::has_key(bids, bid_price_level),
            EORDER_DOES_NOT_EXIST
        );

        let price_level = crit_bit::borrow_mut(bids, bid_price_level);

        let index = 0;
        let bids_count = vector::length(price_level);
        while (bids_count > index) {
            let bid = vector::borrow(price_level, index);
            if (bid.owner == sender) {
                break
            };

            index = index + 1;
        };
        assert!(index < bids_count, EORDER_OWNER_MUST_BE_SENDER);

        let Bid { offer, owner: _owner, commission, kiosk } =
            vector::remove(price_level, index);

        event::emit(BidClosedEvent {
            owner: sender,
            kiosk,
            orderbook: object::id(book),
            price: bid_price_level,
            nft_type: type_name::into_string(type_name::get<T>()),
            ft_type: type_name::into_string(type_name::get<FT>()),
        });

        balance::join(
            coin::balance_mut(wallet),
            offer,
        );

        commission
    }

    fun cancel_bid_<T: key + store, FT>(
        book: &mut Orderbook<T, FT>,
        bid_price_level: u64,
        wallet: &mut Coin<FT>,
        ctx: &mut TxContext,
    ) {
        let commission =
            cancel_bid_except_commission_(book, bid_price_level, wallet, ctx);

        if (option::is_some(&commission)) {
            let (cut, _beneficiary) =
                destroy_bid_commission(option::extract(&mut commission));
            balance::join(
                coin::balance_mut(wallet),
                cut,
            );
        };
        option::destroy_none(commission);
    }

    fun edit_bid_<T: key + store, FT>(
        book: &mut Orderbook<T, FT>,
        buyer_kiosk: &mut Kiosk,
        old_price: u64,
        new_price: u64,
        wallet: &mut Coin<FT>,
        ctx: &mut TxContext,
    ) {
        let commission =
            cancel_bid_except_commission_(book, old_price, wallet, ctx);

        create_bid_(book, buyer_kiosk, new_price, commission, wallet, ctx);
    }

    fun create_ask_<T: key + store, FT>(
        book: &mut Orderbook<T, FT>,
        owner_cap: &OwnerCap,
        price: u64,
        ask_commission: Option<AskCommission>,
        nft_id: ID,
        seller_kiosk: &mut Kiosk,
        ctx: &mut TxContext,
    ) {
        ob_kiosk::assert_is_ob_kiosk(seller_kiosk);
        ob_kiosk::assert_owner_cap(seller_kiosk, owner_cap);

        // TODO: Confirm that NFT is in the kiosk
        // TODO: Check Type of NFT matches orderbook type
        // if (kiosk::transfer_cap_is_nft_generic(&transfer_cap)) {
        //     kiosk::assert_generic_nft_type<T>(&transfer_cap);
        // } else {
        //     kiosk::assert_nft_type<T>(&transfer_cap);
        // };

        let seller = tx_context::sender(ctx);
        let seller_kiosk_id = object::id(seller_kiosk);

        let bids = &mut book.bids;

        // if map empty, then highest bid ask price is 0
        let (can_be_filled, highest_bid_price) = if (crit_bit::is_empty(bids)) {
            (false, 0)
        } else {
            let highest_bid_price = crit_bit::max_key(bids);

            (highest_bid_price >= price, highest_bid_price)
        };

        if (can_be_filled) {
            let price_level = crit_bit::borrow_mut(bids, highest_bid_price);

            let bid = vector::remove(
                price_level,
                // remove zeroth for FIFO, must exist due to `can_be_filled`
                0,
            );
            if (vector::length(price_level) == 0) {
                // to simplify impl, always delete empty price level
                vector::destroy_empty(crit_bit::pop(bids, highest_bid_price));
            };

            let Bid {
                owner: buyer,
                offer: bid_offer,
                kiosk: buyer_kiosk_id,
                commission: bid_commission,
            } = bid;
            assert!(
                buyer_kiosk_id != seller_kiosk_id,
                ECANNOT_TRADE_WITH_SELF,
            );
            let paid = balance::value(&bid_offer);

            // we cannot transfer the NFT straight away because we don't know
            // the buyers kiosk at the point of sending the tx

            ob_kiosk::auth_exclusive_transfer(
                seller_kiosk,
                owner_cap,
                nft_id,
                &book.id,
            );

            // see also `finish_trade` entry point
            let trade_intermediate = TradeIntermediate<T, FT> {
                id: object::new(ctx),
                commission: ask_commission,
                seller,
                buyer,
                buyer_kiosk: buyer_kiosk_id,
                seller_kiosk: seller_kiosk_id,
                nft_id: nft_id,
                paid: bid_offer,
            };
            let trade_intermediate_id = object::id(&trade_intermediate);
            share_object(trade_intermediate);

            event::emit(TradeFilledEvent {
                orderbook: object::id(book),
                buyer_kiosk: buyer_kiosk_id,
                buyer,
                nft: nft_id,
                price: paid,
                seller_kiosk: seller_kiosk_id,
                seller,
                trade_intermediate: option::some(trade_intermediate_id),
                nft_type: type_name::into_string(type_name::get<T>()),
                ft_type: type_name::into_string(type_name::get<FT>()),
            });

            transfer_bid_commission(&mut bid_commission, ctx);
            option::destroy_none(bid_commission);
        } else {
            event::emit(AskCreatedEvent {
                nft: nft_id,
                orderbook: object::id(book),
                owner: seller,
                price,
                kiosk: seller_kiosk_id,
                nft_type: type_name::into_string(type_name::get<T>()),
                ft_type: type_name::into_string(type_name::get<FT>()),
            });

            let ask = Ask {
                price,
                nft_id,
                kiosk_id: seller_kiosk_id,
                owner: seller,
                commission: ask_commission,
            };
            // store the Ask object
            if (crit_bit::has_key(&book.asks, price)) {
                vector::push_back(
                    crit_bit::borrow_mut(&mut book.asks, price),
                    ask
                );
            } else {
                crit_bit::insert(
                    &mut book.asks,
                    price,
                    vector::singleton(ask),
                );
            };
        }
    }

    fun cancel_ask_<T: key + store, FT>(
        book: &mut Orderbook<T, FT>,
        nft_price_level: u64,
        nft_id: ID,
        ctx: &mut TxContext,
    ): Option<AskCommission> {
        let sender = tx_context::sender(ctx);

        let Ask {
            owner,
            price: _,
            nft_id,
            kiosk_id,
            commission,
        } = remove_ask(
            &mut book.asks,
            nft_price_level,
            nft_id,
        );

        event::emit(AskClosedEvent {
            price: nft_price_level,
            orderbook: object::id(book),
            nft: nft_id,
            owner: sender,
            nft_type: type_name::into_string(type_name::get<T>()),
            ft_type: type_name::into_string(type_name::get<FT>()),
        });

        assert!(owner == sender, EORDER_OWNER_MUST_BE_SENDER);

        commission
    }

    fun buy_nft_<T: key + store, FT>(
        book: &mut Orderbook<T, FT>,
        nft_id: ID,
        price: u64,
        wallet: &mut Coin<FT>,
        seller_kiosk: &mut Kiosk,
        buyer_kiosk: &mut Kiosk,
        allowlist: &Allowlist,
        ctx: &mut TxContext,
    ) {
        // TODO: Why is there no TradeIntermediate here?
        let buyer = tx_context::sender(ctx);

        let Ask {
            owner: seller,
            price: _,
            nft_id: _,
            kiosk_id: _,
            commission: maybe_commission,
        } = remove_ask(
            &mut book.asks,
            price,
            nft_id,
        );

        event::emit(TradeFilledEvent {
            orderbook: object::id(book),
            buyer_kiosk: object::id(buyer_kiosk),
            buyer,
            nft: nft_id,
            price,
            seller_kiosk: object::id(seller_kiosk),
            seller,
            trade_intermediate: option::none(),
            nft_type: type_name::into_string(type_name::get<T>()),
            ft_type: type_name::into_string(type_name::get<FT>()),
        });

        let bid_offer = balance::split(coin::balance_mut(wallet), price);
        settle_funds_with_royalties<T, FT>(
            &mut bid_offer,
            seller,
            &mut maybe_commission,
            ctx,
        );
        option::destroy_none(maybe_commission);
        balance::destroy_zero(bid_offer);

        // TODO: This is odd, it should not compile because request does not have drop
        let tx_request = ob_kiosk::transfer_delegated<T>(
            seller_kiosk,
            buyer_kiosk,
            nft_id,
            &book.id,
            price,
            ctx,
        );
    }

    fun finish_trade_<T: key + store, FT>(
        // Note: We need this here to provide &UID
        book: &Orderbook<T, FT>,
        trade: &mut TradeIntermediate<T, FT>,
        seller_kiosk: &mut Kiosk,
        buyer_kiosk: &mut Kiosk,
        _allowlist: &Allowlist,
        ctx: &mut TxContext,
    ) {
        let TradeIntermediate {
            id: _,
            nft_id,
            seller_kiosk: _,
            paid,
            seller,
            buyer,
            buyer_kiosk: expected_buyer_kiosk_id,
            commission: maybe_commission,
        } = trade;

        assert!(
            *expected_buyer_kiosk_id == object::id(buyer_kiosk),
            EKIOSK_ID_MISMATCH,
        );

        let price = balance::value(paid);

        settle_funds_with_royalties<T, FT>(
            paid,
            *seller,
            maybe_commission,
            ctx,
        );

        // TODO: This is odd, it should not compile because request does not have drop
        let tx_request = ob_kiosk::transfer_delegated<T>(
            seller_kiosk,
            buyer_kiosk,
            *nft_id,
            &book.id,
            price,
            ctx,
        );
    }

    /// Finds an ask of a given NFT advertized for the given price. Removes it
    /// from the asks vector preserving order and returns it.
    fun remove_ask(asks: &mut CBTree<vector<Ask>>, price: u64, nft_id: ID): Ask {
        assert!(
            crit_bit::has_key(asks, price),
            EORDER_DOES_NOT_EXIST
        );

        let price_level = crit_bit::borrow_mut(asks, price);

        let index = 0;
        let asks_count = vector::length(price_level);
        while (asks_count > index) {
            let ask = vector::borrow(price_level, index);
            // on the same price level, we search for the specified NFT
            if (nft_id == ask.nft_id) {
                break
            };

            index = index + 1;
        };

        assert!(index < asks_count, EORDER_DOES_NOT_EXIST);

        vector::remove(price_level, index)
    }
}<|MERGE_RESOLUTION|>--- conflicted
+++ resolved
@@ -23,7 +23,6 @@
     // TODO: settings to skip royalty settlement (witness protected)
 
     use nft_protocol::ob_kiosk::{Self, OwnerCap};
-    use nft_protocol::kiosk::Kiosk;
     use nft_protocol::transfer_allowlist::Allowlist;
     use nft_protocol::utils;
     use nft_protocol::trading::{
@@ -46,6 +45,7 @@
 
     use sui::balance::{Self, Balance};
     use sui::coin::{Self, Coin};
+    use sui::kiosk::Kiosk;
     use sui::event;
     use sui::object::{Self, ID, UID};
     use sui::transfer::{public_transfer, share_object, public_share_object};
@@ -295,17 +295,10 @@
         wallet: &mut Coin<FT>,
         ctx: &mut TxContext,
     ) {
-<<<<<<< HEAD
         let (buyer_kiosk, owner_cap) = ob_kiosk::new(option::none(), ctx);
         create_bid<T, FT>(book, &mut buyer_kiosk, price, wallet, ctx);
-        share_object(buyer_kiosk);
-        transfer(owner_cap, tx_context::sender(ctx));
-=======
-        let (buyer_safe, owner_cap) = safe::new(ctx);
-        create_bid<C, FT>(book, &mut buyer_safe, price, wallet, ctx);
-        public_share_object(buyer_safe);
+        public_share_object(buyer_kiosk);
         public_transfer(owner_cap, tx_context::sender(ctx));
->>>>>>> 47c70bc3
     }
 
     /// Same as [`create_bid`] but with a
@@ -372,13 +365,8 @@
             wallet,
             ctx,
         );
-<<<<<<< HEAD
-        share_object(buyer_kiosk);
-        transfer(owner_cap, tx_context::sender(ctx));
-=======
-        public_share_object(buyer_safe);
+        public_share_object(buyer_kiosk);
         public_transfer(owner_cap, tx_context::sender(ctx));
->>>>>>> 47c70bc3
     }
 
     // === Cancel bid ===
@@ -503,13 +491,8 @@
             ctx,
         );
 
-<<<<<<< HEAD
-        transfer(owner_cap, seller);
-        share_object(seller_kiosk);
-=======
         public_transfer(owner_cap, seller);
-        public_share_object(seller_safe);
->>>>>>> 47c70bc3
+        public_share_object(seller_kiosk);
     }
 
     /// Same as [`create_ask`] but protected by
@@ -653,13 +636,8 @@
             ctx,
         );
 
-<<<<<<< HEAD
-        transfer(owner_cap, seller);
-        share_object(seller_kiosk);
-=======
         public_transfer(owner_cap, seller);
-        public_share_object(seller_safe);
->>>>>>> 47c70bc3
+        public_share_object(seller_kiosk);
     }
 
     /// Same as [`create_ask_protected`] but with a
@@ -708,12 +686,7 @@
         ctx: &mut TxContext,
     ) {
         assert!(!book.protected_actions.cancel_ask, EACTION_NOT_PUBLIC);
-<<<<<<< HEAD
         cancel_ask_(book, nft_price_level, nft_id, ctx);
-=======
-        let (cap, _) = cancel_ask_(book, nft_price_level, nft_id, ctx);
-        public_transfer(cap, tx_context::sender(ctx));
->>>>>>> 47c70bc3
     }
 
     /// Same as [`cancel_ask`] but protected by
@@ -725,28 +698,8 @@
         nft_id: ID,
         ctx: &mut TxContext,
     ) {
-<<<<<<< HEAD
         utils::assert_same_module_as_witness<T, W>();
         cancel_ask_(book, nft_price_level, nft_id, ctx);
-=======
-        utils::assert_same_module_as_witness<C, W>();
-        let (cap, _) = cancel_ask_(book, nft_price_level, nft_id, ctx);
-        public_transfer(cap, tx_context::sender(ctx));
-    }
-
-    /// Same as [`cancel_ask`] but the [`TransferCap`] is burned instead of
-    /// transferred back to the tx sender.
-    public entry fun cancel_ask_and_discard_transfer_cap<C, FT>(
-        book: &mut Orderbook<C, FT>,
-        nft_price_level: u64,
-        nft_id: ID,
-        seller_safe: &mut Safe,
-        ctx: &mut TxContext,
-    ) {
-        assert!(!book.protected_actions.cancel_ask, EACTION_NOT_PUBLIC);
-        let (cap, _) = cancel_ask_(book, nft_price_level, nft_id, ctx);
-        safe::burn_transfer_cap(cap, seller_safe);
->>>>>>> 47c70bc3
     }
 
     // === Edit listing ===
@@ -841,53 +794,8 @@
             book, nft_id, price, wallet, seller_kiosk, &mut buyer_kiosk, allowlist, ctx
         );
 
-<<<<<<< HEAD
-        transfer(owner_cap, buyer);
-        share_object(buyer_kiosk);
-=======
         public_transfer(owner_cap, buyer);
         public_share_object(buyer_safe);
-    }
-
-    /// Similar to [`buy_nft`] except that this is meant for generic
-    /// collections, ie. those which aren't native to our protocol.
-    public entry fun buy_generic_nft<C: key + store, FT>(
-        book: &mut Orderbook<C, FT>,
-        nft_id: ID,
-        price: u64,
-        wallet: &mut Coin<FT>,
-        seller_safe: &mut Safe,
-        buyer_safe: &mut Safe,
-        ctx: &mut TxContext,
-    ) {
-        assert!(!book.protected_actions.buy_nft, EACTION_NOT_PUBLIC);
-        buy_generic_nft_<C, FT>(
-            book, nft_id, price, wallet, seller_safe, buyer_safe, ctx
-        )
-    }
-
-    /// 1. Creates a new [`Safe`] for the sender
-    /// 2. Buys the NFT into this new safe
-    /// 3. Shares the safe and gives the owner cap to sender
-    public entry fun create_safe_and_buy_generic_nft<C: key + store, FT>(
-        book: &mut Orderbook<C, FT>,
-        nft_id: ID,
-        price: u64,
-        wallet: &mut Coin<FT>,
-        seller_safe: &mut Safe,
-        ctx: &mut TxContext,
-    ) {
-        let buyer = tx_context::sender(ctx);
-        let (buyer_safe, owner_cap) = safe::new(ctx);
-
-        assert!(!book.protected_actions.buy_nft, EACTION_NOT_PUBLIC);
-        buy_generic_nft_<C, FT>(
-            book, nft_id, price, wallet, seller_safe, &mut buyer_safe, ctx
-        );
-
-        public_transfer(owner_cap, buyer);
-        public_share_object(buyer_safe);
->>>>>>> 47c70bc3
     }
 
     /// Same as [`buy_nft`] but protected by
