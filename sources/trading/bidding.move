--- conflicted
+++ resolved
@@ -131,13 +131,8 @@
     ///
     /// It performs the following:
     /// - Splits funds from `Bid<FT>` by:
-<<<<<<< HEAD
     ///     - (1) Creating TradePayment<C, FT> for the trade amount
     /// - Transfers NFT from `sellers_kiosk` to `buyers_kiosk` and
-=======
-    ///     - (1) Creating TradePayment<T, FT> for the trade amount
-    /// - Transfers NFT from `sellers_safe` to `buyers_safe` and
->>>>>>> beb7545e
     /// burns `TransferCap`
     /// - Transfers bid commission funds to the address
     /// `bid.commission.beneficiary`
@@ -166,15 +161,9 @@
     ///
     /// It performs the following:
     /// - Splits funds from `Bid<FT>` by:
-<<<<<<< HEAD
     ///     - (1) Creating TradePayment<C, FT> for the Ask commission
     ///     - (2) Creating TradePayment<C, FT> for the net trade amount
     /// - Transfers NFT from `sellers_kiosk` to `buyers_kiosk` and
-=======
-    ///     - (1) Creating TradePayment<T, FT> for the Ask commission
-    ///     - (2) Creating TradePayment<T, FT> for the net trade amount
-    /// - Transfers NFT from `sellers_safe` to `buyers_safe` and
->>>>>>> beb7545e
     /// burns `TransferCap`
     /// - Transfers bid commission funds to the address
     /// `bid.commission.beneficiary`
@@ -267,17 +256,10 @@
 
     /// Function to sell an NFT with an open `bid`.
     ///
-<<<<<<< HEAD
     /// It splits funds from `Bid<FT>` by creating TradePayment<C, FT>
     /// for the Ask commission if any, and creating TradePayment<C, FT> for the
     /// next trade amount. It transfers the NFT from `sellers_kiosk` to
     /// `buyers_kiosk` and burns `TransferCap`. It then transfers bid
-=======
-    /// It splits funds from `Bid<FT>` by creating TradePayment<T, FT>
-    /// for the Ask commission if any, and creating TradePayment<T, FT> for the
-    /// next trade amount. It transfers the NFT from `sellers_safe` to
-    /// `buyers_safe` and burns `TransferCap`. It then transfers bid
->>>>>>> beb7545e
     /// commission funds to address `bid.commission.beneficiary`.
     fun sell_nft_<T: key + store, FT>(
         bid: &mut Bid<FT>,
@@ -296,7 +278,6 @@
 
         let price = balance::value(&bid.offer);
         assert!(price != 0, EBID_ALREADY_CLOSED);
-<<<<<<< HEAD
         // TODO: Confirm, I don't think commission should pay royalties, these should be linear
         // settle_funds_with_royalties<C, FT>(
         //     &mut bid.offer,
@@ -322,31 +303,6 @@
             bid: object::id(bid),
             nft: nft_id,
             price,
-=======
-        settle_funds_with_royalties<T, FT>(
-            &mut bid.offer,
-            tx_context::sender(ctx),
-            &mut ask_commission,
-            ctx,
-        );
-        option::destroy_none(ask_commission);
-
-        safe::transfer_nft_to_safe<T, Witness>(
-            transfer_cap,
-            Witness {},
-            allowlist,
-            sellers_safe,
-            buyers_safe,
-            ctx,
-        );
-
-        transfer_bid_commission(&mut bid.commission, ctx);
-
-        emit(BidMatchedEvent {
-            bid: object::id(bid),
-            nft: nft_id,
-            price,
->>>>>>> beb7545e
             seller: tx_context::sender(ctx),
             buyer: bid.buyer,
             ft_type: *type_name::borrow_string(&type_name::get<FT>()),
