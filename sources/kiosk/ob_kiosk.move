--- conflicted
+++ resolved
@@ -411,11 +411,7 @@
         deposit(target, nft, ctx);
     }
 
-<<<<<<< HEAD
-    /// === Interoperability with Base Kiosk ===
-=======
     // === Kiosk Interoperability ===
->>>>>>> addb8d18
 
     public fun install_extension(
         self: &mut Kiosk,
@@ -487,10 +483,7 @@
         });
     }
 
-<<<<<<< HEAD
-=======
     // === Private Functions ===
->>>>>>> addb8d18
 
     /// After authorization that the call is permitted, gets the NFT.
     fun transfer_nft_<T: key + store>(
@@ -531,12 +524,7 @@
         nft
     }
 
-<<<<<<< HEAD
-
-    /// === Transfer Request Auth ===
-=======
     // === Request Auth ===
->>>>>>> addb8d18
 
     /// Proves access to given type `Auth`.
     /// Useful in conjunction with witness-like types.
