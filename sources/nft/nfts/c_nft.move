//! Module of a composable NFT `Data` type.
//! 
//! It acts as a standard implementation for composable / combinable NFTs.
//! `Data` objects can be combined to produce `ComboData` objects. Loose NFTs
//! can be minted pointing at a `Data` or `ComboData` object.
//! 
//! To mint a cNFT, there needs to be the following requirements:
//! 
//! - The collection first mint all the ComboData objects, serving as a 
//! blueprint determining which NFTs can be combined.
//! - For a given ComboData (i.e. Weapon + Skin), the user must own one NFT for
//! each Data object represented by the Combo (i.e. Must own the Weapon NFT
//! and the skin NFT). The user then calls `mint_combo_nft_loose` to mint the
//! cNFT (i.e. Weapon with a Skin) and burn the individual NFTs (i.e. the Weapon
//! and the Skin).
module nft_protocol::c_nft {
    use sui::object::{Self, UID, ID};
    use std::string::{Self, String};
    use std::option::{Self, Option};
    use std::vector;
    
    use sui::event;
    use sui::transfer;
    use sui::vec_map::{Self, VecMap};
    use sui::tx_context::{Self, TxContext};
    use sui::url::{Self, Url};
    
<<<<<<< HEAD
=======
    use nft_protocol::err;
>>>>>>> cba1aea7
    use nft_protocol::collection::{Self, MintAuthority};
    use nft_protocol::supply_policy;
    use nft_protocol::utils::{to_string_vector};
    use nft_protocol::supply::{Self, Supply};
    use nft_protocol::nft::{Self, Nft};

    /// A Composable `Data` object that can represent a combination of objects
    /// of which themselves can be a combination of other objects.
    struct Composable<C: store + copy> has key, store {
        id: UID,
        /// Composable `Data` objects can have some `Data` struct
        /// attached to it. Currently, only the objects at the leaf nodes 
        /// of the composability tree have `Data` whilst the others have
        /// `option::none()`
        data: Option<Data>,
        collection_id: ID,
        /// Each composable has its own supply. This allows for configuration
        /// scarcity. If two objects, both with a supply of 10, merge to produce
        /// a composably of both, this composable object can have its own supply.
        /// This means that even if both leaf node objects have supply of 10, if
        /// the supply of the root node composable object is 5 then the NFTs
        /// can only be merge up to 5 times.
        supply: Supply,
        /// A VecMap storing a list of `C` structs which represent cloned
        /// versions of the constituent objects. These structs do not have key
        /// ability and can be copied for the sake of clonability. It is
        /// structured as VecMap such that we can have the original object `ID`s
        /// as the key for each `C` struct.
        components: VecMap<ID, C>,
    }

    /// A Clonable struct that stores information clones from a Composable
    /// object. It facilitates the intermediate step of copying information
    /// from the constituent objects to the newly minted composable object.
    struct ComposableClone<C: store> has store, copy {
        data: Option<Data>,
        collection_id: ID,
        components: VecMap<ID, C>,
    }

    struct Data has store, copy {
        name: String,
        description: String,
        url: Url,
        attributes: Attributes,
    }

    struct Attributes has store, drop, copy {
        keys: vector<String>,
        values: vector<String>,
    }

    struct MintArgs has drop {
        name: String,
        description: String,
        url: Url,
        attributes: Attributes,
        max_supply: Option<u64>,
    }

    struct MintDataEvent has copy, drop {
        object_id: ID,
        collection_id: ID,
    }

    struct BurnDataEvent has copy, drop {
        object_id: ID,
        collection_id: ID,
    }

    struct MintComboDataEvent has copy, drop {
        data_ids: vector<ID>,
        collection_id: ID,
    }

    // TODO: Must use this event
    struct BurnComboDataEvent has copy, drop {
        object_id: ID,
        collection_id: ID,
    }

    // === Functions exposed to Witness Module ===

    /// Mints loose NFT `Composable` data object and shares it.
    /// Invokes `mint_and_share_data()`.
    /// 
    /// Mints a Collectible data object for NFT(s) from an unregulated 
    /// `Collection`.
    /// The only way to mint the NFT data for a collection is to give a 
    /// reference to [`UID`]. One is only allowed to mint `Nft`s for a 
    /// given collection if one is the `MintAuthority` owner.
    /// 
    /// This function call bootstraps the minting of leaf node NFTs in a 
    /// Composable collection with unregulated supply. This function does not 
    /// serve to compose Composable objects, but simply to create the intial 
    /// objects that are supposed to give rise to the composability tree.
    /// 
    /// To be called by the Witness Module deployed by NFT creator.
    public fun mint_unregulated_nft_data<T, C: store + copy>(
        name: vector<u8>,
        description: vector<u8>,
        url: vector<u8>,
        attribute_keys: vector<vector<u8>>,
        attribute_values: vector<vector<u8>>,
        max_supply: Option<u64>,
        mint: &MintAuthority<T>,
        ctx: &mut TxContext,
    ) {
<<<<<<< HEAD
        // Unlimited collections have a blind supply policy
        assert!(
            supply_policy::is_blind(collection::supply_policy(mint)), 0
=======
        // Assert that it has an uregulated supply policy
        assert!(
            !supply_policy::regulated(collection::supply_policy(mint)),
            err::supply_policy_mismatch(),
>>>>>>> cba1aea7
        );
        
        let args = mint_args(
            name,
            description,
            url,
            to_string_vector(&mut attribute_keys),
            to_string_vector(&mut attribute_values),
            option::none(),
        );

        mint_and_share_data<C>(
            args,
            collection::mint_collection_id(mint),
            max_supply,
            ctx,
        );
    }

    /// Mints loose NFT `Composable` data and shares it.
    /// Invokes `mint_and_share_data()`.
    /// 
    /// Mints a Composable data object for NFT(s) from a `Collection` 
    /// with regulated supply
    /// Mints a Collectible data object for NFT(s) from an unregulated 
    /// `Collection`.
    /// The only way to mint the NFT data for a collection is to give a 
    /// reference to [`UID`]. One is only allowed to mint `Nft`s for a 
    /// given collection if one is the `MintAuthority` owner.
    /// 
    /// This function call bootstraps the minting of leaf node NFTs in a 
    /// Composable collection with regulated supply. This function does 
    /// not serve to compose Composable objects, but simply to create the 
    /// intial objects that are supposed to give rise to the composability tree.
    /// 
    /// For a regulated collection with supply of 100 objects, this function
    /// will be called in total 100 times to mint such objects. Once these
    /// objects are brought to existance the collection creator can start 
    /// creating composable objects which determine which NFTs can be merged
    /// and what the supply of those configurations are.
    /// 
    /// To be called by the Witness Module deployed by NFT creator.
    public fun mint_regulated_nft_data<T, C: store + copy>(
        name: vector<u8>,
        description: vector<u8>,
        url: vector<u8>,
        attribute_keys: vector<vector<u8>>,
        attribute_values: vector<vector<u8>>,
        max_supply: Option<u64>,
        mint: &mut MintAuthority<T>,
        ctx: &mut TxContext,
    ) {
<<<<<<< HEAD
        // Limited collections have a non blind supply policy
        assert!(
            !supply_policy::is_blind(collection::supply_policy(mint)), 0
=======
        // Assert that it has a regulated supply policy
        assert!(
            supply_policy::regulated(collection::supply_policy(mint)),
            err::supply_policy_mismatch(),
>>>>>>> cba1aea7
        );

        let args = mint_args(
            name,
            description,
            url,
            to_string_vector(&mut attribute_keys),
            to_string_vector(&mut attribute_values),
            max_supply,
        );

        collection::increase_supply(mint, 1);

        mint_and_share_data<C>(
            args,
            collection::mint_collection_id(mint),
            max_supply,
            ctx,
        );
    }

    /// Function that receives and temporarily holds two or more objects,
    /// clones their information and produces a composable object, thus allowing
    /// holders of those NFTs to merge them together to create a cNFT.
    /// 
    /// The newly composed object has a its own maximum supply of NFTs.
    public fun compose_data_objects
<<<<<<< HEAD
        <T, M: store, D: store + copy, C: store + copy>
=======
        <T, C: store + copy>
>>>>>>> cba1aea7
    (
        nfts_data: vector<Composable<C>>,
        mint: &mut MintAuthority<T>,
        max_supply: Option<u64>,
        ctx: &mut TxContext,
    ) {
        let data_vec: VecMap<ID, ComposableClone<C>> = vec_map::empty();
        let data_ids: vector<ID> = vector::empty();
        let collection_id = collection::mint_collection_id(mint);

        let len = vector::length(&nfts_data);

        while (len > 0) {
            let nft_data = vector::pop_back(&mut nfts_data);

            assert!(
                nft_data.collection_id == collection_id,
                err::collection_mismatch()
            );

            let data_id = nft_data_id(&nft_data);
            
            let data = ComposableClone<C> {
                data: nft_data.data,
                collection_id: nft_data.collection_id,
                components: nft_data.components,
            };

            vec_map::insert(&mut data_vec, data_id, data);

            transfer::share_object(nft_data);
            
            len = len - 1;
        };

        event::emit(
            MintComboDataEvent {
                data_ids: data_ids,
                collection_id: collection_id,
            }
        );

        vector::destroy_empty(nfts_data);
        let id = object::new(ctx);

        // TODO: This forces the Data type of the cNFT to be the same Data
        // type of its constituent NFTs. We need to consider if that is the
        // best approach.
        let combo_data: Composable<ComposableClone<C>> = Composable {
            id: id,
            data: option::none(),
            collection_id: collection_id,
            supply: supply::new(max_supply, false),
            components: data_vec,
        };

        transfer::share_object(combo_data);
    }

    /// Mints loose NFT and transfers it to `recipient`
    /// Invokes `mint_nft_loose()`.
    /// This function call comes after the minting of the leaf node
    /// `Collectibles` data object.
    /// 
    /// To be called by Launchpad contract
    /// TODO: The flow here needs to be reconsidered
    public fun mint_nft<T, C: store + copy>(
        nft_data: &mut Composable<C>,
        recipient: address,
        ctx: &mut TxContext,
    ) {
        // TODO: should we allow for the minting of more than one NFT at 
        // a time?
        supply::increase_supply(&mut nft_data.supply, 1);

        let nft = nft::mint_nft_loose<T, Data>(
            nft_data_id(nft_data),
            ctx,
        );

        transfer::transfer(
            nft,
            recipient,
        );
    }

    // === Entrypoints ===

    /// Mints a cNFT by "merging" two or more NFTs. The function will
    /// burn the NFTs given by the parameter `nfts` and will mint a cNFT
    /// object pointing to the composable object that representes the merge
    /// of said NFTs.
    /// 
    /// When burning the constituent NFTs we do not decrease their supply.
    /// The reason for this is because if we were to decrease their supply,
    /// further NFTs could be minted and reach the maximum supply. When the 
    /// cNFT would be split back into its constituent components it could result
    /// in a supply bigger than the maximum supply.
    public entry fun mint_c_nft<T, C: store + copy>(
        nfts: vector<Nft<T, Composable<C>>>,
        nfts_data: vector<Composable<C>>, // TODO: Ideally we would pass &Data
        combo_data: &mut Composable<C>,
        recipient: address,
        ctx: &mut TxContext,
    ) {
        let len = vector::length(&nfts);
        assert!(
            len == vec_map::size(&combo_data.components),
            err::not_enough_nfts_to_mint_cnft()
        );

        while (len > 0) {
            let nft = vector::pop_back(&mut nfts);
            let data = vector::pop_back(&mut nfts_data);

            assert!(nft::data_id(&nft) == id(&data), err::nft_data_mismatch());
            assert!(
                vec_map::contains(&combo_data.components, &nft::data_id(&nft)),
<<<<<<< HEAD
                0,
=======
                err::wrong_nft_data_provided(),
>>>>>>> cba1aea7
            );

            // `burn_loose_nft` will fail if the NFT is embedded
            nft::burn_loose_nft(nft);

            // TODO: Aesthetically, we would ideally use a reference 
            // to the object and would therefore have no need to share it back
            transfer::share_object(data);
            
            len = len - 1;
        };
        vector::destroy_empty(nfts);
        vector::destroy_empty(nfts_data);

        supply::increase_supply(&mut combo_data.supply, 1);

        let nft = nft::mint_nft_loose<T, Data>(
            object::uid_to_inner(&combo_data.id),
            ctx,
        );

        transfer::transfer(
            nft,
            recipient,
        );
    }

    /// Burns loose `Nft`. Burning a loose `Nft` has no impact
    /// on the `Data` object besides decreasing its current supply.
    /// It invokes `burn_nft()`
    public entry fun burn_nft<T, MetaColl: store, C: store + copy>(
        nft: Nft<T, Composable<C>>,
        nft_data: &mut Composable<C>,
    ) {
        assert!(nft::data_id(&nft) == id(nft_data), err::nft_data_mismatch());

        supply::decrease_supply(&mut nft_data.supply, 1);
        nft::burn_loose_nft(nft);
    }

    /// This function reverts the merge of the NFTs that occurs in `mint_c_nft`.
    /// The Supply of the composable Composable object decrases, however we
    /// do not increment the supply of its constituent objects. The reason for
    /// this is because we do not decrement the supply of these constituent
    /// objects when we merge them, therefore we maintain consistency.
    public entry fun split_c_nft<T, MetaColl: store, C: store + copy>(
        nft: Nft<T, Composable<C>>,
        c_nft_data: &mut Composable<C>,
        nfts_data: vector<Composable<C>>,
        ctx: &mut TxContext,
    ) {
        // Assert that nft pointer corresponds to c_nft_data
        // If so, then burn pointer and mint pointer for each nfts_data
        assert!(nft::data_id(&nft) == id(c_nft_data), err::nft_data_mismatch());

        supply::decrease_supply(&mut c_nft_data.supply, 1);
        nft::burn_loose_nft(nft);

        let len = vector::length(&nfts_data);

        while (len > 0) {
            let data = vector::pop_back(&mut nfts_data);

            let nft = nft::mint_nft_loose<T, Composable<C>>(
                id(&data),
                ctx,
            );

            transfer::transfer(
                nft,
                tx_context::sender(ctx),
            );

            transfer::share_object(data);
            
            len = len - 1;
        };
        
        vector::destroy_empty(nfts_data);
    }

    // === Getter Functions  ===

    /// Get the Nft Data's `id`
    public fun id<C: store + copy>(
        comp: &Composable<C>,
    ): ID {
        object::uid_to_inner(&comp.id)
    }
    
    /// Get the Nft Data's `id` as reference
    public fun id_ref<C: store + copy>(
        comp: &Composable<C>,
    ): &ID {
        object::uid_as_inner(&comp.id)
    }

    /// Get the Nft Data's `name`
    public fun name<C: store + copy>(
        comp: &Composable<C>,
    ): String {
        let data = option::borrow(&comp.data);
        data.name
    }

    /// Get the Nft Data's `description`
    public fun description<C: store + copy>(
        comp: &Composable<C>,
    ): String {
        let data = option::borrow(&comp.data);
        data.description
    }

    /// Get the Nft Data's `collection_id`
    public fun collection_id<C: store + copy>(
        comp: &Composable<C>,
    ): &ID {
        &comp.collection_id
    }

    /// Get the Nft Data's `url`
    public fun url<C: store + copy>(
        comp: &Composable<C>,
    ): Url {
        let data = option::borrow(&comp.data);
        data.url
    }

    /// Get the Nft Data's `attributes`
    public fun attributes<C: store + copy>(
        comp: &Composable<C>,
    ): &Attributes {
        let data = option::borrow(&comp.data);
        &data.attributes
    }

    /// Get the Nft Data's `supply`
    public fun supply<C: store + copy>(
        nft_data: &Composable<C>,
    ): &Supply {
        &nft_data.supply
    }

    // === Private Functions ===

    fun nft_data_id<C: store + copy>(nft_data: &Composable<C>): ID {
        object::uid_to_inner(&nft_data.id)
    }

    fun mint_and_share_data<C: store + copy>(
        args: MintArgs,
        collection_id: ID,
        max_supply: Option<u64>,
        ctx: &mut TxContext,
    ) {
        let data_id = object::new(ctx);

        event::emit(
            MintDataEvent {
                object_id: object::uid_to_inner(&data_id),
                collection_id: collection_id,
            }
        );

        let data = Data {
            name: args.name,
            description: args.description,
            url: args.url,
            attributes: args.attributes,
        };

        let composable: Composable<C> = Composable {
            id: data_id,
            data: option::some(data),
            collection_id: collection_id,
            supply: supply::new(max_supply, false),
            components: vec_map::empty(),
        };

        transfer::share_object(composable);
    }

    fun mint_args(
        name: vector<u8>,
        description: vector<u8>,
        url: vector<u8>,
        attribute_keys: vector<String>,
        attribute_values: vector<String>,
        max_supply: Option<u64>,
    ): MintArgs {
        let attributes = Attributes {
            keys: attribute_keys,
            values: attribute_values,
        };

        MintArgs {
            name: string::utf8(name),
            description: string::utf8(description),
            url: url::new_unsafe_from_bytes(url),
            attributes,
            max_supply,
        }
    }
}<|MERGE_RESOLUTION|>--- conflicted
+++ resolved
@@ -25,10 +25,7 @@
     use sui::tx_context::{Self, TxContext};
     use sui::url::{Self, Url};
     
-<<<<<<< HEAD
-=======
     use nft_protocol::err;
->>>>>>> cba1aea7
     use nft_protocol::collection::{Self, MintAuthority};
     use nft_protocol::supply_policy;
     use nft_protocol::utils::{to_string_vector};
@@ -137,16 +134,10 @@
         mint: &MintAuthority<T>,
         ctx: &mut TxContext,
     ) {
-<<<<<<< HEAD
-        // Unlimited collections have a blind supply policy
-        assert!(
-            supply_policy::is_blind(collection::supply_policy(mint)), 0
-=======
         // Assert that it has an uregulated supply policy
         assert!(
             !supply_policy::regulated(collection::supply_policy(mint)),
             err::supply_policy_mismatch(),
->>>>>>> cba1aea7
         );
         
         let args = mint_args(
@@ -199,16 +190,10 @@
         mint: &mut MintAuthority<T>,
         ctx: &mut TxContext,
     ) {
-<<<<<<< HEAD
-        // Limited collections have a non blind supply policy
-        assert!(
-            !supply_policy::is_blind(collection::supply_policy(mint)), 0
-=======
         // Assert that it has a regulated supply policy
         assert!(
             supply_policy::regulated(collection::supply_policy(mint)),
             err::supply_policy_mismatch(),
->>>>>>> cba1aea7
         );
 
         let args = mint_args(
@@ -236,11 +221,7 @@
     /// 
     /// The newly composed object has a its own maximum supply of NFTs.
     public fun compose_data_objects
-<<<<<<< HEAD
-        <T, M: store, D: store + copy, C: store + copy>
-=======
         <T, C: store + copy>
->>>>>>> cba1aea7
     (
         nfts_data: vector<Composable<C>>,
         mint: &mut MintAuthority<T>,
@@ -359,11 +340,7 @@
             assert!(nft::data_id(&nft) == id(&data), err::nft_data_mismatch());
             assert!(
                 vec_map::contains(&combo_data.components, &nft::data_id(&nft)),
-<<<<<<< HEAD
-                0,
-=======
                 err::wrong_nft_data_provided(),
->>>>>>> cba1aea7
             );
 
             // `burn_loose_nft` will fail if the NFT is embedded
