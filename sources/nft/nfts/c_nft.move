//! Module of a composable NFT `Data` type.
//!
//! It acts as a standard implementation for composable / combinable NFTs.
//! `Data` objects can be combined to produce `ComboData` objects. Loose NFTs
//! can be minted pointing at a `Data` or `ComboData` object.
//!
//! To mint a cNFT, there needs to be the following requirements:
//!
//! - The collection first mint all the ComboData objects, serving as a
//! blueprint determining which NFTs can be combined.
//! - For a given ComboData (i.e. Weapon + Skin), the user must own one NFT for
//! each Data object represented by the Combo (i.e. Must own the Weapon NFT
//! and the skin NFT). The user then calls `mint_combo_nft_loose` to mint the
//! cNFT (i.e. Weapon with a Skin) and burn the individual NFTs (i.e. the Weapon
//! and the Skin).
module nft_protocol::c_nft {
    use sui::object::{Self, UID, ID};
    use std::string::{Self, String};
    use std::option::{Self, Option};
    use std::vector;

    use sui::event;
    use sui::transfer;
    use sui::vec_map::{Self, VecMap};
    use sui::tx_context::{Self, TxContext};
    use sui::url::{Self, Url};

    use nft_protocol::err;
    use nft_protocol::collection::{Self, MintAuthority};
    use nft_protocol::slingshot::{Self, Slingshot};
    use nft_protocol::sale;
    use nft_protocol::supply_policy;
    use nft_protocol::utils::{to_string_vector};
    use nft_protocol::supply::{Self, Supply};
    use nft_protocol::nft::{Self, Nft};

    /// A Composable `Data` object that can represent a combination of objects
    /// of which themselves can be a combination of other objects.
    struct Composable<C: store + copy> has key, store {
        id: UID,
        /// Composable `Data` objects can have some `Data` struct
        /// attached to it. Currently, only the objects at the leaf nodes
        /// of the composability tree have `Data` whilst the others have
        /// `option::none()`
        data: Option<Data>,
        collection_id: ID,
        /// Each composable has its own supply. This allows for configuration
        /// scarcity. If two objects, both with a supply of 10, merge to produce
        /// a composably of both, this composable object can have its own supply.
        /// This means that even if both leaf node objects have supply of 10, if
        /// the supply of the root node composable object is 5 then the NFTs
        /// can only be merge up to 5 times.
        supply: Supply,
        /// A VecMap storing a list of `C` structs which represent cloned
        /// versions of the constituent objects. These structs do not have key
        /// ability and can be copied for the sake of clonability. It is
        /// structured as VecMap such that we can have the original object `ID`s
        /// as the key for each `C` struct.
        components: VecMap<ID, C>,
    }

    /// A Clonable struct that stores information clones from a Composable
    /// object. It facilitates the intermediate step of copying information
    /// from the constituent objects to the newly minted composable object.
    struct ComposableClone<C: store> has store, copy {
        data: Option<Data>,
        collection_id: ID,
        components: VecMap<ID, C>,
    }

    struct Data has store, copy {
        name: String,
        description: String,
        url: Url,
        attributes: Attributes,
    }

    struct Attributes has store, drop, copy {
        keys: vector<String>,
        values: vector<String>,
    }

    struct MintArgs has drop {
        name: String,
        description: String,
        url: Url,
        attributes: Attributes,
        max_supply: u64,
    }

    struct MintDataEvent has copy, drop {
        object_id: ID,
        collection_id: ID,
    }

    struct BurnDataEvent has copy, drop {
        object_id: ID,
        collection_id: ID,
    }

    struct MintComboDataEvent has copy, drop {
        data_ids: vector<ID>,
        collection_id: ID,
    }

    // TODO: Must use this event
    struct BurnComboDataEvent has copy, drop {
        object_id: ID,
        collection_id: ID,
    }

    // === Functions exposed to Witness Module ===

    /// Creates a `Composable` data object, shares it, and adds it's `ID` to
    /// a dedicated launchpad `sale_outlet`. Composable NFTs have themselves
    /// a supply, and therefore the parameter `max_supply` determines how many
    /// NFTs can be minted from the launchpad.
    ///
    /// Invokes `mint_and_share_data()`.
    ///
    /// Creates a Composable data object for NFT(s) from a `Collection`
    /// with regulated supply. Note that unregulated collections should not use
    /// the launchpad since the minting process would stop taking advangage of
    /// the fast broadcast transactions.
    ///
    /// The only way to mint the NFT data for a collection is to give a
    /// reference to [`UID`]. One is only allowed to mint `Nft`s for a
    /// given collection if one is the `MintAuthority` owner.
    ///
    /// This function call bootstraps the minting of leaf node NFTs in a
    /// Composable collection with regulated supply. This function does
    /// not serve to compose Combo objects, but simply to create the
    /// intial objects that are supposed to give rise to the composability tree.
    ///
    /// For a regulated collection with supply of 100 objects, this function
    /// ought to be called 100 times in total to mint such objects. Once these
    /// objects are brought to existance the collection creator can start
    /// creating composable objects which determine which NFTs can be merged
    /// and what the supply of those configurations are.
    ///
    /// To be called by the Witness Module deployed by NFT creator.
    public fun prepare_launchpad_mint<T, M, C: store + copy>(
        name: vector<u8>,
        description: vector<u8>,
        url: vector<u8>,
        attribute_keys: vector<vector<u8>>,
        attribute_values: vector<vector<u8>>,
        max_supply: u64,
        mint: &mut MintAuthority<T>,
        sale_outlet: u64,
        launchpad: &mut Slingshot<T, M>,
        ctx: &mut TxContext,
    ) {
        // Assert that it has a regulated supply policy
        assert!(
            supply_policy::regulated(collection::supply_policy(mint)),
            err::supply_policy_mismatch(),
        );

        let args = mint_args(
            name,
            description,
            url,
            to_string_vector(&mut attribute_keys),
            to_string_vector(&mut attribute_values),
            max_supply,
        );

        collection::increment_supply(mint, 1);

        let data_uid = object::new(ctx);
        let data_id = object::uid_to_inner(&data_uid);

        mint_and_share_data<C>(
            data_uid,
            args,
            collection::mint_collection_id(mint),
            max_supply,
        );

        let sale = slingshot::sale_mut(launchpad, sale_outlet);

        sale::add_nft<T, M>(
            sale,
            data_id,
            max_supply
        );
    }

    /// Creates `Composable` data, shares it, with the intent of preparing for
    /// a direct mint. Composable NFTs have themselves a supply, and therefore
    /// the parameter `max_supply` determines how many NFTs can be minted.
    ///
    /// Invokes `mint_and_share_data()`.
    ///
    /// Creates a Composable data object for NFT(s) from a `Collection`
    /// with regulated supply. Note that unregulated collections should use the
    /// thunder mint instead, in order to take advantage of fast broadcast
    /// transactions.
    ///
    /// The only way to mint the NFT data for a collection is to give a
    /// reference to [`UID`]. One is only allowed to mint `Nft`s for a
    /// given collection if one is the `MintAuthority` owner.
    ///
    /// This function call bootstraps the minting of leaf node NFTs in a
    /// Composable collection with regulated supply. This function does
    /// not serve to compose Combo objects, but simply to create the
    /// intial objects that are supposed to give rise to the composability tree.
    ///
    /// For a regulated collection with supply of 100 objects, this function
    /// ought to be called 100 times in total to mint such objects. Once these
    /// objects are brought to existance the collection creator can start
    /// creating composable objects which determine which NFTs can be merged
    /// and what the supply of those configurations are.
    ///
    /// To be called by the Witness Module deployed by NFT creator.
    public fun prepare_direct_mint<T, C: store + copy>(
        name: vector<u8>,
        description: vector<u8>,
        url: vector<u8>,
        attribute_keys: vector<vector<u8>>,
        attribute_values: vector<vector<u8>>,
        max_supply: u64,
        mint: &mut MintAuthority<T>,
        ctx: &mut TxContext,
    ) {
        // Assert that it has a regulated supply policy
        assert!(
            supply_policy::regulated(collection::supply_policy(mint)),
            err::supply_policy_mismatch(),
        );

        let args = mint_args(
            name,
            description,
            url,
            to_string_vector(&mut attribute_keys),
            to_string_vector(&mut attribute_values),
            max_supply,
        );

        collection::increment_supply(mint, 1);

        let data_uid = object::new(ctx);

        mint_and_share_data<C>(
            data_uid,
            args,
            collection::mint_collection_id(mint),
            max_supply,
        );
    }

    /// Creates `Composable` data, shares it, with the intent of preparing for
    /// a thunder mint. A thunder mint works like a direct mint, except that it
    /// takes full advantage of fast broadcast transactions. Composable NFTs
    /// have themselves a supply, and therefore the parameter `max_supply`
    /// determines how many NFTs can be minted.
    ///
    /// Invokes `mint_and_share_data()`.
    ///
    /// Creates a Composable data object for NFT(s) from a `Collection`
    /// with unregulated supply. Note that regulated collections should use the
    /// direct mint instead, since they won't be able to tap into fast
    /// broadcast transactions.
    ///
    /// The only way to mint the NFT data for a collection is to give a
    /// reference to [`UID`]. One is only allowed to mint `Nft`s for a
    /// given collection if one is the `MintAuthority` owner.
    ///
    /// This function call bootstraps the minting of leaf node NFTs in a
    /// Composable collection with regulated supply. This function does
    /// not serve to compose Combo objects, but simply to create the
    /// intial objects that are supposed to give rise to the composability tree.
    ///
    /// For a unregulates collections with inderterminate supply, this function
    /// ought to be called as many times as the owner of the `MintAuthority`
    /// wants, corresponding to the amount of data objects the Creator wants to
    /// have for the collection. Once these objects are brought to existance
    /// the collection creator can start creating composable objects which
    /// determine which NFTs can be merged and what the supply of those
    /// configurations are.
    ///
    /// To be called by the Witness Module deployed by NFT creator.
    public fun prepare_thunder_mint<T, C: store + copy>(
        name: vector<u8>,
        description: vector<u8>,
        url: vector<u8>,
        attribute_keys: vector<vector<u8>>,
        attribute_values: vector<vector<u8>>,
        max_supply: u64,
        mint: &mut MintAuthority<T>,
        ctx: &mut TxContext,
    ) {
        // Assert that it has a regulated supply policy
        assert!(
            supply_policy::regulated(collection::supply_policy(mint)),
            err::supply_policy_mismatch(),
        );

        let args = mint_args(
            name,
            description,
            url,
            to_string_vector(&mut attribute_keys),
            to_string_vector(&mut attribute_values),
            max_supply,
        );

        collection::increment_supply(mint, 1);

        let data_uid = object::new(ctx);

        mint_and_share_data<C>(
            data_uid,
            args,
            collection::mint_collection_id(mint),
            max_supply,
        );
    }

    /// Mints Composable NFT and transfers it to `recipient`. This is an entry
    /// function to be called by the client code for direct or thunder mints.
    /// For launchpad mints, the launchpad calls `nft::mint_nft_loose()`
    /// directly.
    ///
    /// Invokes `mint_nft_loose()`.
    ///
    /// This function call comes after the minting of the leaf node
    /// `Composable` data object.
    public entry fun mint<T, C: store + copy>(
        nft_data: &mut Composable<C>,
        recipient: address,
        ctx: &mut TxContext,
    ) {
        // TODO: should we allow for the minting of more than one NFT at
        // a time?
        supply::increment_supply(&mut nft_data.supply, 1);

        let nft = nft::mint_nft_loose<T, Data>(
            nft_data_id(nft_data),
            ctx,
        );

        transfer::transfer(
            nft,
            recipient,
        );
    }

    /// Function that receives and temporarily holds two or more objects,
    /// clones their information and produces a composable object, thus allowing
    /// holders of those NFTs to merge them together to create a cNFT.
    ///
    /// The newly composed object has a its own maximum supply of NFTs.
    public entry fun define_combo_nft
        <T, C: store + copy>
    (
        nfts_data: vector<Composable<C>>,
        mint: &mut MintAuthority<T>,
        max_supply: u64,
        ctx: &mut TxContext,
    ) {
        let data_vec: VecMap<ID, ComposableClone<C>> = vec_map::empty();
        let data_ids: vector<ID> = vector::empty();
        let collection_id = collection::mint_collection_id(mint);

        let len = vector::length(&nfts_data);

        while (len > 0) {
            let nft_data = vector::pop_back(&mut nfts_data);

            assert!(
                nft_data.collection_id == collection_id,
                err::collection_mismatch()
            );

            let data_id = nft_data_id(&nft_data);

            let data = ComposableClone<C> {
                data: nft_data.data,
                collection_id: nft_data.collection_id,
                components: nft_data.components,
            };

            vec_map::insert(&mut data_vec, data_id, data);

            transfer::share_object(nft_data);

            len = len - 1;
        };

        event::emit(
            MintComboDataEvent {
                data_ids: data_ids,
                collection_id: collection_id,
            }
        );

        vector::destroy_empty(nfts_data);
        let id = object::new(ctx);

        // TODO: This forces the Data type of the cNFT to be the same Data
        // type of its constituent NFTs. We need to consider if that is the
        // best approach.
        let combo_data: Composable<ComposableClone<C>> = Composable {
            id: id,
            data: option::none(),
            collection_id: collection_id,
            supply: supply::new(max_supply, false),
            components: data_vec,
        };

        transfer::share_object(combo_data);
    }

<<<<<<< HEAD
    /// Mints loose NFT and transfers it to `recipient`
    /// Invokes `mint_nft_loose()`.
    /// This function call comes after the minting of the leaf node
    /// `Collectibles` data object.
    ///
    /// To be called by Launchpad contract
    /// TODO: The flow here needs to be reconsidered
    /// TODO: To be deprecated --> calls should be done to the nft module
    public fun mint_nft<T, C: store + copy>(
        nft_data: &mut Composable<C>,
        recipient: address,
        ctx: &mut TxContext,
    ) {
        // TODO: should we allow for the minting of more than one NFT at
        // a time?
        supply::increment_supply(&mut nft_data.supply, 1);

        let nft = nft::mint_nft_loose<T, Data>(
            nft_data_id(nft_data),
            recipient,
            ctx,
        );

        transfer::transfer(
            nft,
            recipient,
        );
    }

=======
>>>>>>> b1e9b955
    // === Entrypoints ===

    /// Mints a cNFT by "merging" two or more NFTs. The function will
    /// burn the NFTs given by the parameter `nfts` and will mint a cNFT
    /// object pointing to the composable object that representes the merge
    /// of said NFTs.
    ///
    /// When burning the constituent NFTs we do not decrease their supply.
    /// The reason for this is because if we were to decrease their supply,
    /// further NFTs could be minted and reach the maximum supply. When the
    /// cNFT would be split back into its constituent components it could result
    /// in a supply bigger than the maximum supply.
    public entry fun mint_combo_nft<T, C: store + copy>(
        nfts: vector<Nft<T, Composable<C>>>,
        nfts_data: vector<Composable<C>>, // TODO: Ideally we would pass &Data
        combo_data: &mut Composable<C>,
        recipient: address,
        ctx: &mut TxContext,
    ) {
        let len = vector::length(&nfts);
        assert!(
            len == vec_map::size(&combo_data.components),
            err::not_enough_nfts_to_mint_cnft()
        );

        while (len > 0) {
            let nft = vector::pop_back(&mut nfts);
            let data = vector::pop_back(&mut nfts_data);

            assert!(nft::data_id(&nft) == id(&data), err::nft_data_mismatch());
            assert!(
                vec_map::contains(&combo_data.components, &nft::data_id(&nft)),
                err::wrong_nft_data_provided(),
            );

            // `burn_loose_nft` will fail if the NFT is embedded
            nft::burn_loose_nft(nft);

            // TODO: Aesthetically, we would ideally use a reference
            // to the object and would therefore have no need to share it back
            transfer::share_object(data);

            len = len - 1;
        };
        vector::destroy_empty(nfts);
        vector::destroy_empty(nfts_data);

        supply::increment_supply(&mut combo_data.supply, 1);

        let nft = nft::mint_nft_loose<T, Data>(
            object::uid_to_inner(&combo_data.id),
            recipient,
            ctx,
        );

        transfer::transfer(
            nft,
            recipient,
        );
    }

    /// Burns loose `Nft`. Burning a loose `Nft` has no impact
    /// on the `Data` object besides decreasing its current supply.
    /// It invokes `burn_nft()`
    public entry fun burn_nft<T, MetaColl: store, C: store + copy>(
        nft: Nft<T, Composable<C>>,
        nft_data: &mut Composable<C>,
    ) {
        assert!(nft::data_id(&nft) == id(nft_data), err::nft_data_mismatch());

        supply::decrement_supply(&mut nft_data.supply, 1);
        nft::burn_loose_nft(nft);
    }

    /// This function reverts the merge of the NFTs that occurs in `mint_c_nft`.
    /// The Supply of the composable Composable object decrases, however we
    /// do not increment the supply of its constituent objects. The reason for
    /// this is because we do not decrement the supply of these constituent
    /// objects when we merge them, therefore we maintain consistency.
    public entry fun split_combo_nft<T, MetaColl: store, C: store + copy>(
        nft: Nft<T, Composable<C>>,
        combo_data: &mut Composable<C>,
        nfts_data: vector<Composable<C>>,
        ctx: &mut TxContext,
    ) {
        // Assert that nft pointer corresponds to c_nft_data
        // If so, then burn pointer and mint pointer for each nfts_data
        assert!(nft::data_id(&nft) == id(combo_data), err::nft_data_mismatch());

        supply::decrement_supply(&mut combo_data.supply, 1);
        nft::burn_loose_nft(nft);

        let len = vector::length(&nfts_data);

        while (len > 0) {
            let data = vector::pop_back(&mut nfts_data);

            let nft = nft::mint_nft_loose<T, Composable<C>>(
                id(&data),
                tx_context::sender(ctx),
                ctx,
            );

            transfer::transfer(
                nft,
                tx_context::sender(ctx),
            );

            transfer::share_object(data);

            len = len - 1;
        };

        vector::destroy_empty(nfts_data);
    }

    // === Getter Functions  ===

    /// Get the Nft Data's `id`
    public fun id<C: store + copy>(
        comp: &Composable<C>,
    ): ID {
        object::uid_to_inner(&comp.id)
    }

    /// Get the Nft Data's `id` as reference
    public fun id_ref<C: store + copy>(
        comp: &Composable<C>,
    ): &ID {
        object::uid_as_inner(&comp.id)
    }

    /// Get the Nft Data's `name`
    public fun name<C: store + copy>(
        comp: &Composable<C>,
    ): String {
        let data = option::borrow(&comp.data);
        data.name
    }

    /// Get the Nft Data's `description`
    public fun description<C: store + copy>(
        comp: &Composable<C>,
    ): String {
        let data = option::borrow(&comp.data);
        data.description
    }

    /// Get the Nft Data's `collection_id`
    public fun collection_id<C: store + copy>(
        comp: &Composable<C>,
    ): &ID {
        &comp.collection_id
    }

    /// Get the Nft Data's `url`
    public fun url<C: store + copy>(
        comp: &Composable<C>,
    ): Url {
        let data = option::borrow(&comp.data);
        data.url
    }

    /// Get the Nft Data's `attributes`
    public fun attributes<C: store + copy>(
        comp: &Composable<C>,
    ): &Attributes {
        let data = option::borrow(&comp.data);
        &data.attributes
    }

    /// Get the Nft Composable's `attributes.keys`
    public fun attribute_keys<C: store + copy>(
        comp: &Composable<C>,
    ): &vector<String> {
        let data = option::borrow(&comp.data);
        &data.attributes.keys
    }

    /// Get the Nft Composable's `attributes.values`
    public fun attribute_values<C: store + copy>(
        comp: &Composable<C>,
    ): &vector<String> {
        let data = option::borrow(&comp.data);
        &data.attributes.keys
    }

    /// Get the Nft Data's `supply`
    public fun supply<C: store + copy>(
        nft_data: &Composable<C>,
    ): &Supply {
        &nft_data.supply
    }

    // === Private Functions ===

    fun nft_data_id<C: store + copy>(nft_data: &Composable<C>): ID {
        object::uid_to_inner(&nft_data.id)
    }

    fun mint_and_share_data<C: store + copy>(
        data_id: UID,
        args: MintArgs,
        collection_id: ID,
        max_supply: u64,
    ) {
        event::emit(
            MintDataEvent {
                object_id: object::uid_to_inner(&data_id),
                collection_id: collection_id,
            }
        );

        let data = Data {
            name: args.name,
            description: args.description,
            url: args.url,
            attributes: args.attributes,
        };

        let composable: Composable<C> = Composable {
            id: data_id,
            data: option::some(data),
            collection_id: collection_id,
            supply: supply::new(max_supply, false),
            components: vec_map::empty(),
        };

        transfer::share_object(composable);
    }

    fun mint_args(
        name: vector<u8>,
        description: vector<u8>,
        url: vector<u8>,
        attribute_keys: vector<String>,
        attribute_values: vector<String>,
        max_supply: u64,
    ): MintArgs {
        let attributes = Attributes {
            keys: attribute_keys,
            values: attribute_values,
        };

        MintArgs {
            name: string::utf8(name),
            description: string::utf8(description),
            url: url::new_unsafe_from_bytes(url),
            attributes,
            max_supply,
        }
    }
}<|MERGE_RESOLUTION|>--- conflicted
+++ resolved
@@ -414,38 +414,6 @@
         transfer::share_object(combo_data);
     }
 
-<<<<<<< HEAD
-    /// Mints loose NFT and transfers it to `recipient`
-    /// Invokes `mint_nft_loose()`.
-    /// This function call comes after the minting of the leaf node
-    /// `Collectibles` data object.
-    ///
-    /// To be called by Launchpad contract
-    /// TODO: The flow here needs to be reconsidered
-    /// TODO: To be deprecated --> calls should be done to the nft module
-    public fun mint_nft<T, C: store + copy>(
-        nft_data: &mut Composable<C>,
-        recipient: address,
-        ctx: &mut TxContext,
-    ) {
-        // TODO: should we allow for the minting of more than one NFT at
-        // a time?
-        supply::increment_supply(&mut nft_data.supply, 1);
-
-        let nft = nft::mint_nft_loose<T, Data>(
-            nft_data_id(nft_data),
-            recipient,
-            ctx,
-        );
-
-        transfer::transfer(
-            nft,
-            recipient,
-        );
-    }
-
-=======
->>>>>>> b1e9b955
     // === Entrypoints ===
 
     /// Mints a cNFT by "merging" two or more NFTs. The function will
