//! Module of a unique NFT `Unique` data type.
//!
//! It acts as a standard domain-specific implementation of an NFT type,
//! fitting use cases such as Art and PFP NFT Collections. It uses the main
//! NFT module to mint embedded NFTs.
module nft_protocol::unique_nft {
    use sui::event;
    use sui::object::{Self, UID, ID};
    use std::string::{Self, String};
    use std::option;

    use sui::transfer;
    use sui::tx_context::{TxContext};
    use sui::url::{Self, Url};

    use nft_protocol::err;
    use nft_protocol::collection::{Self, MintAuthority};
    use nft_protocol::utils::{to_string_vector};
    use nft_protocol::supply_policy;
    use nft_protocol::slingshot::{Self, Slingshot};
    use nft_protocol::sale;
    use nft_protocol::nft::{Self, Nft};

    /// An NFT `Unique` data object with standard fields.
    struct Unique has key, store {
        id: UID,
        name: String,
        description: String,
        collection_id: ID,
        url: Url,
        attributes: Attributes,
    }

    struct Attributes has store, drop, copy {
        keys: vector<String>,
        values: vector<String>,
    }

    struct MintArgs has drop {
        name: String,
        description: String,
        url: Url,
        attributes: Attributes,
    }

    struct MintDataEvent has copy, drop {
        object_id: ID,
        collection_id: ID,
    }

    struct BurnDataEvent has copy, drop {
        object_id: ID,
        collection_id: ID,
    }

    // === Functions exposed to Witness Module ===

    /// Mint one embedded `Nft` with `Unique` data and send it to `Launchpad`.
    /// Invokes `mint_to_launchpad()`.
    /// Mints an NFT from a `Collection` with unregulated supply.
    /// The only way to mint the NFT for a collection is to give a reference to
    /// [`UID`]. One is only allowed to mint `Nft`s for a given collection
    /// if one is the `MintAuthority` owner.
    ///
    /// To be called by the Witness Module deployed by NFT creator.
    public fun mint_unregulated_nft<T, Market: store>(
        name: vector<u8>,
        description: vector<u8>,
        url: vector<u8>,
        attribute_keys: vector<vector<u8>>,
        attribute_values: vector<vector<u8>>,
        mint: &MintAuthority<T>,
        sale_index: u64,
        // TODO: Ideally we do not take a mutable reference such that
        // no lock is needed
        launchpad: &mut Slingshot<T, Market>,
        ctx: &mut TxContext,
    ) {
        // Assert that it has an unregulated supply policy
        assert!(
            !supply_policy::regulated(collection::supply_policy(mint)),
            err::supply_policy_mismatch(),
        );

        let args = mint_args(
            name,
            description,
            url,
            to_string_vector(&mut attribute_keys),
            to_string_vector(&mut attribute_values),
        );

        mint_to_launchpad(
            args,
            collection::mint_collection_id(mint),
            sale_index,
            launchpad,
            ctx,
        );
    }

    /// Mint one embedded `Nft` with `Unique` data and send it to `Launchpad`.
    /// Invokes `mint_to_launchpad()`.
    /// Mints an NFT from a `Collection` with regulated supply.
    /// The only way to mint the NFT for a collection is to give a reference to
    /// [`UID`]. One is only allowed to mint `Nft`s for a given collection
    /// if one is the `MintAuthority` owner.
    ///
    /// To be called by the Witness Module deployed by NFT creator.
    public fun mint_regulated_nft<T, Market: store>(
        name: vector<u8>,
        description: vector<u8>,
        url: vector<u8>,
        attribute_keys: vector<vector<u8>>,
        attribute_values: vector<vector<u8>>,
        mint: &mut MintAuthority<T>,
        sale_index: u64,
        launchpad: &mut Slingshot<T, Market>,
        ctx: &mut TxContext,
    ) {
        // Assert that it has regulated supply policy
        assert!(
            supply_policy::regulated(collection::supply_policy(mint)),
            err::supply_policy_mismatch(),
        );

        let args = mint_args(
            name,
            description,
            url,
            to_string_vector(&mut attribute_keys),
            to_string_vector(&mut attribute_values),
        );

        collection::increment_supply(mint, 1);

        mint_to_launchpad(
            args,
            collection::mint_collection_id(mint),
            sale_index,
            launchpad,
            ctx,
        );
    }

    /// Mint one embedded `Nft` with `Unique` data and send it to `recipient`.
    /// Invokes `mint_and_transfer()`.
    /// Mints an NFT from a `Collection` with unregulated supply.
    /// The only way to mint the NFT for a collection is to give a reference to
    /// [`UID`]. One is only allowed to mint `Nft`s for a given collection
    /// if one is the `MintAuthority` owner.
    ///
    /// To be called by the Witness Module deployed by NFT creator.
    public fun direct_mint_unregulated_nft<T>(
        name: vector<u8>,
        description: vector<u8>,
        url: vector<u8>,
        attribute_keys: vector<vector<u8>>,
        attribute_values: vector<vector<u8>>,
        mint: &MintAuthority<T>,
        recipient: address,
        ctx: &mut TxContext,
    ) {
        // Assert that it has an unregulated supply policy
        assert!(
            !supply_policy::regulated(collection::supply_policy(mint)),
            err::supply_policy_mismatch()
        );

        let args = mint_args(
            name,
            description,
            url,
            to_string_vector(&mut attribute_keys),
            to_string_vector(&mut attribute_values),
        );

        mint_and_transfer<T>(
            args,
            collection::mint_collection_id(mint),
            recipient,
            ctx,
        );
    }

    /// Mint one embedded `Nft` with `Unique` data and send it to `recipient`.
    /// Invokes `mint_and_transfer()`.
    /// Mints an NFT from a `Collection` with regulated supply.
    /// The only way to mint the NFT for a collection is to give a reference to
    /// [`UID`]. One is only allowed to mint `Nft`s for a given collection
    /// if one is the `MintAuthority` owner.
    ///
    /// To be called by the Witness Module deployed by NFT creator.
    public fun direct_mint_regulated_nft<T>(
        name: vector<u8>,
        description: vector<u8>,
        url: vector<u8>,
        attribute_keys: vector<vector<u8>>,
        attribute_values: vector<vector<u8>>,
        mint: &mut MintAuthority<T>,
        recipient: address,
        ctx: &mut TxContext,
    ) {
        // Assert that it has a regulated supply policy
        assert!(
            supply_policy::regulated(collection::supply_policy(mint)),
            err::supply_policy_mismatch(),
        );

        let args = mint_args(
            name,
            description,
            url,
            to_string_vector(&mut attribute_keys),
            to_string_vector(&mut attribute_values),
        );
<<<<<<< HEAD
        
=======

>>>>>>> ac5025c1
        collection::increment_supply(mint, 1);

        mint_and_transfer<T>(
            args,
            collection::mint_collection_id(mint),
            recipient,
            ctx,
        );
    }

    // === Entrypoints ===

    /// Burns embedded `Nft` along with its `Unique`. It invokes `burn_nft()`
    public entry fun burn_nft<T>(
        nft: Nft<T, Unique>,
    ) {
        burn_nft_(nft);
    }

    // === Getter Functions  ===

    /// Get the Nft Unique's `id`
    public fun id(
        nft_data: &Unique,
    ): ID {
        *object::uid_as_inner(&nft_data.id)
    }

    /// Get the Nft Unique's `id` as reference
    public fun id_ref(
        nft_data: &Unique,
    ): &ID {
        object::uid_as_inner(&nft_data.id)
    }

    /// Get the Nft Unique's `name`
    public fun name(
        nft_data: &Unique,
    ): String {
        nft_data.name
    }

    /// Get the Nft Unique's `description`
    public fun description(
        nft_data: &Unique,
    ): String {
        nft_data.name
    }

    /// Get the Nft Unique's `collection_id`
    public fun collection_id(
        nft_data: &Unique,
    ): &ID {
        &nft_data.collection_id
    }

    /// Get the Nft Unique's `url`
    public fun url(
        nft_data: &Unique,
    ): Url {
        nft_data.url
    }

    /// Get the Nft Unique's `attributes`
    public fun attributes(
        nft_data: &Unique,
    ): &Attributes {
        &nft_data.attributes
    }

    // === Private Functions ===

    fun nft_data_id(nft_data: &Unique): ID {
        object::uid_to_inner(&nft_data.id)
    }

    fun mint_and_transfer<T>(
        args: MintArgs,
        collection_id: ID,
        recipient: address,
        ctx: &mut TxContext,
    ) {
        let data_id = object::new(ctx);

        event::emit(
            MintDataEvent {
                object_id: object::uid_to_inner(&data_id),
                collection_id: collection_id,
            }
        );

        let nft_data = Unique {
            id: data_id,
            name: args.name,
            description: args.description,
            collection_id: collection_id,
            url: args.url,
            attributes: args.attributes,
        };

        let nft = nft::mint_nft_embedded<T, Unique>(
            nft_data_id(&nft_data),
            nft_data,
            ctx
        );

        transfer::transfer(
            nft,
            recipient,
        );
    }

    fun mint_to_launchpad<T, M: store>(
        args: MintArgs,
        collection_id: ID,
        sale_index: u64,
        launchpad: &mut Slingshot<T, M>,
        ctx: &mut TxContext,
    ) {
        let data_id = object::new(ctx);

        event::emit(
            MintDataEvent {
                object_id: object::uid_to_inner(&data_id),
                collection_id: collection_id,
            }
        );

        let nft_data = Unique {
            id: data_id,
            name: args.name,
            description: args.description,
            collection_id: collection_id,
            url: args.url,
            attributes: args.attributes,
        };

        let nft = nft::mint_nft_embedded<T, Unique>(
            nft_data_id(&nft_data),
            nft_data,
            ctx
        );

        let sale = slingshot::sale_mut(launchpad, sale_index);

        sale::add_nft<T, M>(sale, nft::id(&nft));

        transfer::transfer_to_object(
            nft,
            launchpad,
        );
    }

    fun burn_nft_<T>(
        nft: Nft<T, Unique>,
    ) {
        let data_option = nft::burn_embedded_nft(nft);

        // TODO: Consider the best way to handle the data object:
        // Send it to the sender?
        // Make it shared?
        // Delete it?
        let data = option::extract(&mut data_option);
        option::destroy_none(data_option);

        event::emit(
            BurnDataEvent {
                object_id: id(&data),
                collection_id: *collection_id(&data),
            }
        );

        let Unique {
            id,
            name: _,
            description: _,
            collection_id: _,
            url: _,
            attributes: _,
        } = data;

        object::delete(id);
    }

    fun mint_args(
        name: vector<u8>,
        description: vector<u8>,
        url: vector<u8>,
        attribute_keys: vector<String>,
        attribute_values: vector<String>,
    ): MintArgs {
        let attributes = Attributes {
            keys: attribute_keys,
            values: attribute_values,
        };

        MintArgs {
            name: string::utf8(name),
            description: string::utf8(description),
            url: url::new_unsafe_from_bytes(url),
            attributes,
        }
    }
}<|MERGE_RESOLUTION|>--- conflicted
+++ resolved
@@ -214,11 +214,6 @@
             to_string_vector(&mut attribute_keys),
             to_string_vector(&mut attribute_values),
         );
-<<<<<<< HEAD
-        
-=======
-
->>>>>>> ac5025c1
         collection::increment_supply(mint, 1);
 
         mint_and_transfer<T>(
