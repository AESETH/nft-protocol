--- conflicted
+++ resolved
@@ -7,11 +7,6 @@
     use sui::event;
     use sui::object::{Self, UID, ID};
     use std::string::{Self, String};
-<<<<<<< HEAD
-    
-=======
-
->>>>>>> ac5025c1
     use sui::transfer;
     use sui::tx_context::{TxContext};
     use sui::url::{Self, Url};
