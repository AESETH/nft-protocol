<<<<<<< HEAD
// module nft_protocol::tribal_realms {
//     use std::string::{Self, String};

//     use sui::transfer;
//     use sui::tx_context::{Self, TxContext};

//     use nft_protocol::url;
//     use nft_protocol::nft;
//     use nft_protocol::display_domain;
//     use nft_protocol::mint_cap::{MintCap};
//     use nft_protocol::warehouse::{Self, Warehouse};
//     use nft_protocol::composable_nft::{Self as c_nft};
//     use nft_protocol::collection;

//     /// One time witness is only instantiated in the init method
//     struct TRIBAL_REALMS has drop {}

//     /// Types
//     struct Avatar has copy, drop, store {}
//     struct Skin has copy, drop, store {}
//     struct Hat has copy, drop, store {}
//     struct Glasses has copy, drop, store {}
//     struct Gun has copy, drop, store {}

//     /// Can be used for authorization of other actions post-creation. It is
//     /// vital that this struct is not freely given to any contract, because it
//     /// serves as an auth token.
//     struct Witness has drop {}

//     fun init(witness: TRIBAL_REALMS, ctx: &mut TxContext) {
//         let (mint_cap, collection) = collection::create(&witness, ctx);

//         display_domain::add_collection_display_domain(
//             &Witness {},
//             &mut collection,
//             string::utf8(b"TribalRealms"),
//             string::utf8(b"A composable NFT collection on Sui"),
//         );

//         // === Avatar composability ===

//         let avatar_blueprint = c_nft::new_blueprint<Avatar>(ctx);
//         c_nft::add_relationship<Avatar, Hat>(
//             &mut avatar_blueprint,
//             1, // limit
//             1, // order
//         );
//         c_nft::add_relationship<Avatar, Glasses>(
//             &mut avatar_blueprint,
//             1, // limit
//             1, // order
//         );
//         c_nft::add_relationship<Avatar, Gun>(
//             &mut avatar_blueprint,
//             1, // limit
//             1, // order
//         );

//         c_nft::add_blueprint_domain(
//             &Witness {}, &mut collection, avatar_blueprint,
//         );

//         // === Gun composability ===

//         let gun_blueprint = c_nft::new_blueprint<Gun>(ctx);
//         c_nft::add_relationship<Gun, Skin>(
//             &mut gun_blueprint,
//             1, // limit
//             1, // order
//         );

//         c_nft::add_blueprint_domain(
//             &Witness {}, &mut collection, gun_blueprint,
//         );

//         transfer::transfer(mint_cap, tx_context::sender(ctx));
//         transfer::share_object(collection);
//     }

//     public entry fun mint_nft<T: drop + store>(
//         name: String,
//         description: String,
//         url: vector<u8>,
//         mint_cap: &MintCap<TRIBAL_REALMS>,
//         warehouse: &mut Warehouse<TRIBAL_REALMS>,
//         ctx: &mut TxContext,
//     ) {
//         let url = sui::url::new_unsafe_from_bytes(url);

//         let nft = nft::from_mint_cap(mint_cap, name, url, ctx);

//         display_domain::add_display_domain(&Witness {}, &mut nft, name, description);
//         url::add_url_domain(&Witness {}, &mut nft, url);

//         c_nft::add_type_domain<TRIBAL_REALMS, Witness, T>(
//             &Witness {}, &mut nft,
//         );

//         warehouse::deposit_nft(warehouse, nft);
//     }
// }
=======
module nft_protocol::tribal_realms {
    use std::string::{Self, String};

    use sui::transfer;
    use sui::tx_context::{Self, TxContext};

    use nft_protocol::url;
    use nft_protocol::nft::{Self, Nft};
    use nft_protocol::display;
    use nft_protocol::mint_cap::{MintCap};
    use nft_protocol::warehouse::{Self, Warehouse};
    use nft_protocol::composable_nft::{Self as c_nft};

    /// One time witness is only instantiated in the init method
    struct TRIBAL_REALMS has drop {}

    /// Types
    struct Avatar has copy, drop, store {}
    struct Skin has copy, drop, store {}
    struct Hat has copy, drop, store {}
    struct Glasses has copy, drop, store {}
    struct Gun has copy, drop, store {}

    /// Can be used for authorization of other actions post-creation. It is
    /// vital that this struct is not freely given to any contract, because it
    /// serves as an auth token.
    struct Witness has drop {}

    fun init(witness: TRIBAL_REALMS, ctx: &mut TxContext) {
        let (mint_cap, collection) = nft::new_collection(&witness, ctx);

        display::add_collection_display_domain(
            &Witness {},
            &mut collection,
            string::utf8(b"TribalRealms"),
            string::utf8(b"A composable NFT collection on Sui"),
        );

        // === Avatar composability ===

        let avatar_blueprint = c_nft::new_blueprint<Avatar>(ctx);
        c_nft::add_relationship<Avatar, Hat>(
            &mut avatar_blueprint,
            1, // limit
            1, // order
        );
        c_nft::add_relationship<Avatar, Glasses>(
            &mut avatar_blueprint,
            1, // limit
            1, // order
        );
        c_nft::add_relationship<Avatar, Gun>(
            &mut avatar_blueprint,
            1, // limit
            1, // order
        );

        c_nft::add_blueprint_domain(
            &Witness {}, &mut collection, avatar_blueprint,
        );

        // === Gun composability ===

        let gun_blueprint = c_nft::new_blueprint<Gun>(ctx);
        c_nft::add_relationship<Gun, Skin>(
            &mut gun_blueprint,
            1, // limit
            1, // order
        );

        c_nft::add_blueprint_domain(
            &Witness {}, &mut collection, gun_blueprint,
        );

        transfer::public_transfer(mint_cap, tx_context::sender(ctx));
        transfer::public_share_object(collection);
    }

    public entry fun mint_nft<T: drop + store>(
        name: String,
        description: String,
        url: vector<u8>,
        mint_cap: &mut MintCap<Nft<TRIBAL_REALMS>>,
        warehouse: &mut Warehouse<Nft<TRIBAL_REALMS>>,
        ctx: &mut TxContext,
    ) {
        let url = sui::url::new_unsafe_from_bytes(url);

        let nft = nft::from_mint_cap(mint_cap, name, url, ctx);

        display::add_display_domain(&Witness {}, &mut nft, name, description);
        url::add_url_domain(&Witness {}, &mut nft, url);

        c_nft::add_type_domain<TRIBAL_REALMS, Witness, T>(
            &Witness {}, &mut nft,
        );

        warehouse::deposit_nft(warehouse, nft);
    }
}
>>>>>>> b5760364
<|MERGE_RESOLUTION|>--- conflicted
+++ resolved
@@ -1,106 +1,3 @@
-<<<<<<< HEAD
-// module nft_protocol::tribal_realms {
-//     use std::string::{Self, String};
-
-//     use sui::transfer;
-//     use sui::tx_context::{Self, TxContext};
-
-//     use nft_protocol::url;
-//     use nft_protocol::nft;
-//     use nft_protocol::display_domain;
-//     use nft_protocol::mint_cap::{MintCap};
-//     use nft_protocol::warehouse::{Self, Warehouse};
-//     use nft_protocol::composable_nft::{Self as c_nft};
-//     use nft_protocol::collection;
-
-//     /// One time witness is only instantiated in the init method
-//     struct TRIBAL_REALMS has drop {}
-
-//     /// Types
-//     struct Avatar has copy, drop, store {}
-//     struct Skin has copy, drop, store {}
-//     struct Hat has copy, drop, store {}
-//     struct Glasses has copy, drop, store {}
-//     struct Gun has copy, drop, store {}
-
-//     /// Can be used for authorization of other actions post-creation. It is
-//     /// vital that this struct is not freely given to any contract, because it
-//     /// serves as an auth token.
-//     struct Witness has drop {}
-
-//     fun init(witness: TRIBAL_REALMS, ctx: &mut TxContext) {
-//         let (mint_cap, collection) = collection::create(&witness, ctx);
-
-//         display_domain::add_collection_display_domain(
-//             &Witness {},
-//             &mut collection,
-//             string::utf8(b"TribalRealms"),
-//             string::utf8(b"A composable NFT collection on Sui"),
-//         );
-
-//         // === Avatar composability ===
-
-//         let avatar_blueprint = c_nft::new_blueprint<Avatar>(ctx);
-//         c_nft::add_relationship<Avatar, Hat>(
-//             &mut avatar_blueprint,
-//             1, // limit
-//             1, // order
-//         );
-//         c_nft::add_relationship<Avatar, Glasses>(
-//             &mut avatar_blueprint,
-//             1, // limit
-//             1, // order
-//         );
-//         c_nft::add_relationship<Avatar, Gun>(
-//             &mut avatar_blueprint,
-//             1, // limit
-//             1, // order
-//         );
-
-//         c_nft::add_blueprint_domain(
-//             &Witness {}, &mut collection, avatar_blueprint,
-//         );
-
-//         // === Gun composability ===
-
-//         let gun_blueprint = c_nft::new_blueprint<Gun>(ctx);
-//         c_nft::add_relationship<Gun, Skin>(
-//             &mut gun_blueprint,
-//             1, // limit
-//             1, // order
-//         );
-
-//         c_nft::add_blueprint_domain(
-//             &Witness {}, &mut collection, gun_blueprint,
-//         );
-
-//         transfer::transfer(mint_cap, tx_context::sender(ctx));
-//         transfer::share_object(collection);
-//     }
-
-//     public entry fun mint_nft<T: drop + store>(
-//         name: String,
-//         description: String,
-//         url: vector<u8>,
-//         mint_cap: &MintCap<TRIBAL_REALMS>,
-//         warehouse: &mut Warehouse<TRIBAL_REALMS>,
-//         ctx: &mut TxContext,
-//     ) {
-//         let url = sui::url::new_unsafe_from_bytes(url);
-
-//         let nft = nft::from_mint_cap(mint_cap, name, url, ctx);
-
-//         display_domain::add_display_domain(&Witness {}, &mut nft, name, description);
-//         url::add_url_domain(&Witness {}, &mut nft, url);
-
-//         c_nft::add_type_domain<TRIBAL_REALMS, Witness, T>(
-//             &Witness {}, &mut nft,
-//         );
-
-//         warehouse::deposit_nft(warehouse, nft);
-//     }
-// }
-=======
 module nft_protocol::tribal_realms {
     use std::string::{Self, String};
 
@@ -200,5 +97,4 @@
 
         warehouse::deposit_nft(warehouse, nft);
     }
-}
->>>>>>> b5760364
+}