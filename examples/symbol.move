/// Implements a contract that mints NFTs with a globally unique symbol and
/// allows associating them with collections
module nft_protocol::example_symbol {
    use std::string::{Self, String};

    use sui::transfer;
    use sui::object::{Self, UID};
    use sui::tx_context::{Self, TxContext};
    use sui::vec_set::{Self, VecSet};

<<<<<<< HEAD
    use nft_protocol::orderbook;
    use nft_protocol::nft::{Self, Nft};
    use nft_protocol::display_domain;
=======
    use nft_protocol::witness;
    use nft_protocol::display_info;
>>>>>>> fb1b4666
    use nft_protocol::collection::{Self, Collection};

    /// One time witness is only instantiated in the init method
    struct EXAMPLE_SYMBOL has drop {}

    struct ExampleNft has key, store {
        id: UID,
        symbol: Symbol,
    }

    /// Used for authorization of other protected actions.
    ///
    /// `Witness` must not be freely exposed to any contract.
    struct Witness has drop {}

    /// Domain holding a globally unique symbol
    struct SymbolCap has key, store {
        id: UID,
        /// Unique symbol
        symbol: String,
    }

    struct Symbol has store {
        /// Unique symbol
        symbol: String,
    }

    /// Collection domain responsible for storing symbols already registered
    struct Registry has store {
        /// Registered symbols
        symbols: VecSet<String>,
    }

    /// Adds registration to `RegistryDomain` and returns unique `SymbolDomain`
    fun register(
        registry: &mut Registry,
        symbol: String,
        ctx: &mut TxContext,
    ): SymbolCap {
        vec_set::insert(&mut registry.symbols, symbol);
        SymbolCap { id: object::new(ctx), symbol }
    }

    // === Contract functions ===

    /// Called during contract publishing
    fun init(_otw: EXAMPLE_SYMBOL, ctx: &mut TxContext) {
        let delegated_witness = witness::from_witness(Witness {});
        let collection: Collection<EXAMPLE_SYMBOL> =
            collection::create(delegated_witness, ctx);

        collection::add_domain(
            delegated_witness,
            &mut collection,
<<<<<<< HEAD
            display_domain::new_display_domain(
=======
            display_info::new(
>>>>>>> fb1b4666
                string::utf8(b"Symbol"),
                string::utf8(b"Collection of unique symbols on Sui"),
            )
        );

        collection::add_domain(
            delegated_witness,
            &mut collection,
            Registry { symbols: vec_set::empty() },
        );

        transfer::public_share_object(collection);
    }

    /// Mint `Nft` with `Symbol` from unique `SymbolCap`
    public fun mint_nft(
        cap: &SymbolCap,
        ctx: &mut TxContext,
    ): ExampleNft {
        let nft = ExampleNft {
            id: object::new(ctx),
            symbol: Symbol {symbol: cap.symbol}
        };

        nft
    }

<<<<<<< HEAD
    /// Extracts `SymbolDomain` by burning `Nft`
    public fun burn_nft(nft: Nft<EXAMPLE_SYMBOL>): SymbolDomain {
        display_domain::remove_display_domain(&Witness {}, &mut nft);

        let symbol: SymbolDomain = nft::remove_domain(
            Witness {}, &mut nft,
        );

        nft::burn(nft);

        symbol
    }

    /// Call to mint an NFT with globally unique symbol
=======
    /// Call to mint an globally unique NFT Symbol
>>>>>>> fb1b4666
    public entry fun mint_symbol(
        collection: &mut Collection<EXAMPLE_SYMBOL>,
        symbol: String,
        ctx: &mut TxContext,
    ) {
        let delegated_witness = witness::from_witness(Witness {});

        let registry: &mut Registry =
            collection::borrow_domain_mut(delegated_witness, collection);

        let cap = register(registry, symbol, ctx);

        transfer::public_transfer(cap, tx_context::sender(ctx));
    }


    #[test_only]
    use sui::test_scenario::{Self, ctx};
    #[test_only]
    const USER: address = @0xA1C04;

    #[test]
    fun it_inits_collection() {
        let scenario = test_scenario::begin(USER);
        init(EXAMPLE_SYMBOL {}, ctx(&mut scenario));

        test_scenario::end(scenario);
    }
}<|MERGE_RESOLUTION|>--- conflicted
+++ resolved
@@ -8,14 +8,8 @@
     use sui::tx_context::{Self, TxContext};
     use sui::vec_set::{Self, VecSet};
 
-<<<<<<< HEAD
-    use nft_protocol::orderbook;
-    use nft_protocol::nft::{Self, Nft};
-    use nft_protocol::display_domain;
-=======
     use nft_protocol::witness;
     use nft_protocol::display_info;
->>>>>>> fb1b4666
     use nft_protocol::collection::{Self, Collection};
 
     /// One time witness is only instantiated in the init method
@@ -70,11 +64,7 @@
         collection::add_domain(
             delegated_witness,
             &mut collection,
-<<<<<<< HEAD
-            display_domain::new_display_domain(
-=======
             display_info::new(
->>>>>>> fb1b4666
                 string::utf8(b"Symbol"),
                 string::utf8(b"Collection of unique symbols on Sui"),
             )
@@ -102,24 +92,7 @@
         nft
     }
 
-<<<<<<< HEAD
-    /// Extracts `SymbolDomain` by burning `Nft`
-    public fun burn_nft(nft: Nft<EXAMPLE_SYMBOL>): SymbolDomain {
-        display_domain::remove_display_domain(&Witness {}, &mut nft);
-
-        let symbol: SymbolDomain = nft::remove_domain(
-            Witness {}, &mut nft,
-        );
-
-        nft::burn(nft);
-
-        symbol
-    }
-
-    /// Call to mint an NFT with globally unique symbol
-=======
     /// Call to mint an globally unique NFT Symbol
->>>>>>> fb1b4666
     public entry fun mint_symbol(
         collection: &mut Collection<EXAMPLE_SYMBOL>,
         symbol: String,
