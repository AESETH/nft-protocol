--- conflicted
+++ resolved
@@ -4,17 +4,9 @@
     use sui::transfer;
     use sui::tx_context::{Self, TxContext};
 
-<<<<<<< HEAD
     use nft_protocol::collection::{Self, Collection};
-=======
-    use nft_protocol::mint_cap;
-    use nft_protocol::nft::{Self, Nft};
-    use nft_protocol::tags;
-    use nft_protocol::symbol;
-    use nft_protocol::royalty;
+    use nft_protocol::creators;
     use nft_protocol::display_info;
->>>>>>> 5c164043
-    use nft_protocol::creators;
     use nft_protocol::display;
     use nft_protocol::metadata_bag;
     use nft_protocol::metadata;
