module nft_protocol::suimarines {
    use std::ascii;
    use std::string::{Self, String};
    use std::vector;

    use sui::object;
    use sui::transfer;
    use sui::tx_context::{Self, TxContext};

<<<<<<< HEAD
    use nft_protocol::attributes;
    use nft_protocol::collection;
    use nft_protocol::creators;
    use nft_protocol::display;
    use nft_protocol::mint_cap::{Self, MintCap};
    use nft_protocol::nft::{Self, Nft};
    use nft_protocol::royalty_strategy_bps;
    use nft_protocol::tags;
    use nft_protocol::transfer_allowlist_domain;
=======
    use nft_protocol::nft::{Self, Nft};
    use nft_protocol::url;
    use nft_protocol::tags;
    use nft_protocol::symbol;
    use nft_protocol::royalty;
    use nft_protocol::display;
    use nft_protocol::witness;
    use nft_protocol::creators;
    use nft_protocol::attributes;
    use nft_protocol::mint_cap::MintCap;
>>>>>>> 773594cb
    use nft_protocol::transfer_allowlist;
    use nft_protocol::url;
    use nft_protocol::warehouse::{Self, Warehouse};
<<<<<<< HEAD
    use nft_protocol::witness;
=======
    use nft_protocol::collection_id;
    use nft_protocol::transfer_allowlist_domain;
>>>>>>> 773594cb

    const EWRONG_DESCRIPTION_LENGTH: u64 = 1;
    const EWRONG_URL_LENGTH: u64 = 2;
    const EWRONG_ATTRIBUTE_KEYS_LENGTH: u64 = 3;
    const EWRONG_ATTRIBUTE_VALUES_LENGTH: u64 = 4;

    /// One time witness is only instantiated in the init method
    struct SUIMARINES has drop {}

    /// Can be used for authorization of other actions post-creation. It is
    /// vital that this struct is not freely given to any contract, because it
    /// serves as an auth token.
    struct Witness has drop {}

    fun init(witness: SUIMARINES, ctx: &mut TxContext) {
        let sender = tx_context::sender(ctx);
        let (mint_cap, collection) = nft::new_collection(&witness, ctx);

        // Creates a new policy and registers an allowlist rule to it.
        // Therefore now to finish a transfer, the allowlist must be included
        // in the chain.
        let publisher = sui::package::claim(witness, ctx);
        let (transfer_policy, transfer_policy_cap) =
            sui::transfer_policy::new<SUIMARINES>(&publisher, ctx);
        nft_protocol::transfer_allowlist::add_policy_rule(
            &mut transfer_policy,
            &transfer_policy_cap,
        );

        nft::add_collection_domain(
            Witness {},
            &mut collection,
            creators::from_address_delegated<Nft<SUIMARINES>>(
                nft::delegate_witness(Witness {}), sender,
            ),
        );

        // Register custom domains
        nft::add_collection_domain(
            Witness {},
            &mut collection,
            display::new(
                string::utf8(b"Suimarines"),
                string::utf8(b"A unique NFT collection of Suimarines on Sui"),
            ),
        );

        nft::add_collection_domain(
            Witness {},
            &mut collection,
            url::new(
                sui::url::new_unsafe_from_bytes(b"https://originbyte.io/"),
            ),
        );

        nft::add_collection_domain(
            Witness {},
            &mut collection,
            symbol::new(string::utf8(b"SUIM")),
        );

<<<<<<< HEAD
        royalty_strategy_bps::create_domain_and_add_strategy(
            &Witness {}, &mut collection, 100, ctx,
        );
=======
        let royalty = royalty::from_address(sender, ctx);
        royalty::add_proportional_royalty(&mut royalty, 100);
        royalty::add_royalty_domain(Witness {}, &mut collection, royalty);
>>>>>>> 773594cb

        let tags = tags::empty(ctx);
        tags::add_tag(&mut tags, tags::art());
        nft::add_collection_domain(Witness {}, &mut collection, tags);

        let allowlist = transfer_allowlist::create(&Witness {}, ctx);
        transfer_allowlist::insert_collection<SUIMARINES, Witness>(
            &mut allowlist,
            &Witness {},
<<<<<<< HEAD
            witness::from_witness(&Witness {}),
=======
            witness::from_witness(Witness {}),
            &mut allowlist,
>>>>>>> 773594cb
        );

        nft::add_collection_domain(
            Witness {},
            &mut collection,
            transfer_allowlist_domain::from_id(object::id(&allowlist)),
        );

        transfer::public_transfer(mint_cap, sender);
        transfer::public_transfer(publisher, sender);
        transfer::public_transfer(transfer_policy_cap, sender);
        transfer::public_share_object(transfer_policy);
        transfer::public_share_object(allowlist);
        transfer::public_share_object(collection);
    }

    public entry fun mint_nft(
        name: String,
        description: String,
        url: vector<u8>,
        attribute_keys: vector<ascii::String>,
        attribute_values: vector<ascii::String>,
        mint_cap: &mut MintCap<Nft<SUIMARINES>>,
        warehouse: &mut Warehouse<Nft<SUIMARINES>>,
        ctx: &mut TxContext,
    ) {
        let nft = mint(
            name,
            description,
            url,
            attribute_keys,
            attribute_values,
            mint_cap,
            ctx,
        );

        warehouse::deposit_nft(warehouse, nft);
    }

    public entry fun batch_mint_nft(
        name: vector<String>,
        description: vector<String>,
        url: vector<vector<u8>>,
        attribute_keys: vector<vector<ascii::String>>,
        attribute_values: vector<vector<ascii::String>>,
        mint_cap: &mut MintCap<Nft<SUIMARINES>>,
        warehouse: &mut Warehouse<Nft<SUIMARINES>>,
        ctx: &mut TxContext,
    ) {
        let len = vector::length(&name);

        assert!(vector::length(&description) == len, EWRONG_DESCRIPTION_LENGTH);
        assert!(vector::length(&url) == len, EWRONG_URL_LENGTH);
        assert!(vector::length(&attribute_keys) == len, EWRONG_ATTRIBUTE_KEYS_LENGTH);
        assert!(vector::length(&attribute_values) == len, EWRONG_ATTRIBUTE_VALUES_LENGTH);

        while (len > 0) {
            let nft = mint(
                vector::pop_back(&mut name),
                vector::pop_back(&mut description),
                vector::pop_back(&mut url),
                vector::pop_back(&mut attribute_keys),
                vector::pop_back(&mut attribute_values),
                mint_cap,
                ctx,
            );

            warehouse::deposit_nft(warehouse, nft);

            len = len - 1;
        };
    }

    fun mint(
        name: String,
        description: String,
        url: vector<u8>,
        attribute_keys: vector<ascii::String>,
        attribute_values: vector<ascii::String>,
        mint_cap: &mut MintCap<Nft<SUIMARINES>>,
        ctx: &mut TxContext,
    ): Nft<SUIMARINES> {
        let url = sui::url::new_unsafe_from_bytes(url);

        let nft = nft::from_mint_cap(mint_cap, name, url, ctx);

        nft::add_domain(Witness {}, &mut nft, display::new(name, description));

        nft::add_domain(Witness {}, &mut nft, url::new(url));

        nft::add_domain(
            Witness {},
            &mut nft,
            attributes::from_vec(attribute_keys, attribute_values),
        );

        nft::add_domain(
            Witness {},
            &mut nft,
            collection_id::from_mint_cap(mint_cap),
        );

        nft
    }
}<|MERGE_RESOLUTION|>--- conflicted
+++ resolved
@@ -7,37 +7,22 @@
     use sui::transfer;
     use sui::tx_context::{Self, TxContext};
 
-<<<<<<< HEAD
     use nft_protocol::attributes;
+    use nft_protocol::collection_id;
     use nft_protocol::collection;
     use nft_protocol::creators;
     use nft_protocol::display;
     use nft_protocol::mint_cap::{Self, MintCap};
     use nft_protocol::nft::{Self, Nft};
     use nft_protocol::royalty_strategy_bps;
+    use nft_protocol::royalty;
+    use nft_protocol::symbol;
     use nft_protocol::tags;
     use nft_protocol::transfer_allowlist_domain;
-=======
-    use nft_protocol::nft::{Self, Nft};
-    use nft_protocol::url;
-    use nft_protocol::tags;
-    use nft_protocol::symbol;
-    use nft_protocol::royalty;
-    use nft_protocol::display;
-    use nft_protocol::witness;
-    use nft_protocol::creators;
-    use nft_protocol::attributes;
-    use nft_protocol::mint_cap::MintCap;
->>>>>>> 773594cb
     use nft_protocol::transfer_allowlist;
     use nft_protocol::url;
     use nft_protocol::warehouse::{Self, Warehouse};
-<<<<<<< HEAD
     use nft_protocol::witness;
-=======
-    use nft_protocol::collection_id;
-    use nft_protocol::transfer_allowlist_domain;
->>>>>>> 773594cb
 
     const EWRONG_DESCRIPTION_LENGTH: u64 = 1;
     const EWRONG_URL_LENGTH: u64 = 2;
@@ -99,15 +84,9 @@
             symbol::new(string::utf8(b"SUIM")),
         );
 
-<<<<<<< HEAD
         royalty_strategy_bps::create_domain_and_add_strategy(
             &Witness {}, &mut collection, 100, ctx,
         );
-=======
-        let royalty = royalty::from_address(sender, ctx);
-        royalty::add_proportional_royalty(&mut royalty, 100);
-        royalty::add_royalty_domain(Witness {}, &mut collection, royalty);
->>>>>>> 773594cb
 
         let tags = tags::empty(ctx);
         tags::add_tag(&mut tags, tags::art());
@@ -117,12 +96,7 @@
         transfer_allowlist::insert_collection<SUIMARINES, Witness>(
             &mut allowlist,
             &Witness {},
-<<<<<<< HEAD
             witness::from_witness(&Witness {}),
-=======
-            witness::from_witness(Witness {}),
-            &mut allowlist,
->>>>>>> 773594cb
         );
 
         nft::add_collection_domain(
