module nft_protocol::suimarines {
    use std::vector;
    use std::string;

    use sui::balance;
    use sui::coin;
    use sui::transfer::transfer;
    use sui::tx_context::{Self, TxContext};

    use nft_protocol::nft;
    use nft_protocol::sale::{Self, NftCertificate};
    use nft_protocol::collection::{Self, Collection};
    use nft_protocol::fixed_price;
    use nft_protocol::royalties::{Self, TradePayment};

    use nft_protocol::display;
<<<<<<< HEAD
    use nft_protocol::royalty;
=======
>>>>>>> d8921b98

    /// One time witness is only instantiated in the init method
    struct SUIMARINES has drop {}

    /// Can be used for authorization of other actions post-creation. It is
    /// vital that this struct is not freely given to any contract, because it
    /// serves as an auth token.
    struct Witness has drop {}

    fun init(witness: SUIMARINES, ctx: &mut TxContext) {
        let tags: vector<vector<u8>> = vector::empty();
        vector::push_back(&mut tags, b"Art");

        let collection = collection::create<SUIMARINES>(
            b"SUIM", // symbol
            100, // max supply
            tags,
            false, // is mutable
            tx_context::sender(ctx), // mint authority
            ctx,
        );

        // Register custom domains
        display::add_collection_display_domain(
            &mut collection,
            string::utf8(b"Suimarines"),
            string::utf8(b"A unique NFT collection of Suimarines on Sui"),
        );

        display::add_collection_url_domain(
            &mut collection,
            sui::url::new_unsafe_from_bytes(b"https://originbyte.io/"),
        );

<<<<<<< HEAD
        royalty::add_collection_royalty_domain(
            &mut collection,
            @0x6c86ac4a796204ea09a87b6130db0c38263c1890, // royalty receiver
            100, // royalty fee bps
        );

        let collection_id = collection::mint<SUIMARINES>(collection);
=======
        let collection_id = collection::share<SUIMARINES>(collection);
>>>>>>> d8921b98

        let whitelist = vector::empty();
        vector::push_back(&mut whitelist, true);
        vector::push_back(&mut whitelist, false);

        let prices = vector::empty();
        vector::push_back(&mut prices, 1000);
        vector::push_back(&mut prices, 2000);

        fixed_price::create_market(
            witness,
            tx_context::sender(ctx), // admin
            collection_id,
            @0x6c86ac4a796204ea09a87b6130db0c38263c1890,
            true, // is_embedded
            whitelist, prices,
            ctx,
        );
    }

    public entry fun collect_royalty<FT>(
        payment: &mut TradePayment<SUIMARINES, Witness, FT>,
        collection: &Collection<SUIMARINES>,
        ctx: &mut TxContext,
    ) {
        let domain = royalty::collection_royalty_domain(collection);

        let b = royalties::balance_mut(Witness {}, payment);
        let royalty = royalty::calculate(domain, balance::value(b));

        transfer(
            coin::take(b, royalty, ctx),
            royalty::receiver(domain),
        );

        royalties::transfer_remaining_to_beneficiary(Witness {}, payment, ctx);
    }

    public entry fun redeem_certificate(
        certificate: NftCertificate,
        ctx: &mut TxContext
    ) {
        // TODO: Check whether NftCertificate is issued for this collection
        // Pending on Launchpad refactor completion
        sale::burn_certificate(certificate);

        let nft = nft::new<SUIMARINES>(ctx);

        display::add_display_domain(
            &mut nft,
            string::utf8(b"Suimarine"),
            string::utf8(b"A Unique NFT collection of Suimarines on Sui"),
            ctx,
        );

        transfer(nft, tx_context::sender(ctx));
    }
}<|MERGE_RESOLUTION|>--- conflicted
+++ resolved
@@ -7,17 +7,13 @@
     use sui::transfer::transfer;
     use sui::tx_context::{Self, TxContext};
 
+    use nft_protocol::collection::{Self, Collection};
+    use nft_protocol::display;
+    use nft_protocol::fixed_price;
     use nft_protocol::nft;
+    use nft_protocol::royalties::{Self, TradePayment};
+    use nft_protocol::royalty;
     use nft_protocol::sale::{Self, NftCertificate};
-    use nft_protocol::collection::{Self, Collection};
-    use nft_protocol::fixed_price;
-    use nft_protocol::royalties::{Self, TradePayment};
-
-    use nft_protocol::display;
-<<<<<<< HEAD
-    use nft_protocol::royalty;
-=======
->>>>>>> d8921b98
 
     /// One time witness is only instantiated in the init method
     struct SUIMARINES has drop {}
@@ -52,17 +48,13 @@
             sui::url::new_unsafe_from_bytes(b"https://originbyte.io/"),
         );
 
-<<<<<<< HEAD
         royalty::add_collection_royalty_domain(
             &mut collection,
             @0x6c86ac4a796204ea09a87b6130db0c38263c1890, // royalty receiver
             100, // royalty fee bps
         );
 
-        let collection_id = collection::mint<SUIMARINES>(collection);
-=======
         let collection_id = collection::share<SUIMARINES>(collection);
->>>>>>> d8921b98
 
         let whitelist = vector::empty();
         vector::push_back(&mut whitelist, true);
