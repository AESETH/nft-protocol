module nft_protocol::suitraders {
    use std::ascii;
    use std::string::{Self, String};

    use sui::transfer;
    use sui::tx_context::{Self, TxContext};

    use nft_protocol::attributes;
    use nft_protocol::collection;
<<<<<<< HEAD
    use nft_protocol::creators;
    use nft_protocol::display;
    use nft_protocol::mint_cap::{Self, MintCap};
    use nft_protocol::nft::{Self, Nft};
    use nft_protocol::royalty_strategy_bps;
    use nft_protocol::tags;
    use nft_protocol::url;
    use nft_protocol::warehouse::{Self, Warehouse};
=======
    use nft_protocol::collection_id;
    use nft_protocol::mint_cap::MintCap;
>>>>>>> 773594cb

    /// One time witness is only instantiated in the init method
    struct SUITRADERS has drop {}

    /// Can be used for authorization of other actions post-creation. It is
    /// vital that this struct is not freely given to any contract, because it
    /// serves as an auth token.
    struct Witness has drop {}

    fun init(witness: SUITRADERS, ctx: &mut TxContext) {
        let sender = tx_context::sender(ctx);
        let (mint_cap, collection) = nft::new_collection(&witness, ctx);

        collection::add_domain(
            Witness {},
            &mut collection,
            creators::from_address_delegated<Nft<SUITRADERS>>(
                nft::delegate_witness(Witness {}), sender,
            ),
        );

        // Register custom domains
        collection::add_domain(
            Witness {},
            &mut collection,
            display::new(
                string::utf8(b"Suimarines"),
                string::utf8(b"A unique NFT collection of Suimarines on Sui"),
            ),
        );

<<<<<<< HEAD
        royalty_strategy_bps::create_domain_and_add_strategy(
            &Witness {}, &mut collection, 100, ctx,
=======
        let royalty = royalty::from_address(tx_context::sender(ctx), ctx);
        royalty::add_proportional_royalty(&mut royalty, 100);
        royalty::add_royalty_domain(
            Witness {},
            &mut collection,
            royalty,
>>>>>>> 773594cb
        );

        let tags = tags::empty(ctx);
        tags::add_tag(&mut tags, tags::art());
        collection::add_domain(Witness {}, &mut collection, tags);

        let listing = nft_protocol::listing::new(
            @0xfb6f8982534d9ec059764346a67de63e01ecbf80,
            @0xfb6f8982534d9ec059764346a67de63e01ecbf80,
            ctx,
        );

        let inventory_id = nft_protocol::listing::create_warehouse<Nft<SUITRADERS>>(
            &mut listing, ctx
        );

        nft_protocol::fixed_price::init_venue<Nft<SUITRADERS>, sui::sui::SUI>(
            &mut listing,
            inventory_id,
            false, // is whitelisted
            500, // price
            ctx,
        );

        nft_protocol::dutch_auction::init_venue<Nft<SUITRADERS>, sui::sui::SUI>(
            &mut listing,
            inventory_id,
            false, // is whitelisted
            100, // reserve price
            ctx,
        );

        transfer::public_share_object(listing);

        transfer::public_transfer(mint_cap, tx_context::sender(ctx));
        transfer::public_share_object(collection);
    }

    public entry fun mint_nft(
        name: String,
        description: String,
        url: vector<u8>,
        attribute_keys: vector<ascii::String>,
        attribute_values: vector<ascii::String>,
        mint_cap: &mut MintCap<Nft<SUITRADERS>>,
        warehouse: &mut Warehouse<Nft<SUITRADERS>>,
        ctx: &mut TxContext,
    ) {
        let url = sui::url::new_unsafe_from_bytes(url);

        let nft = nft::from_mint_cap(mint_cap, name, url, ctx);

        nft::add_domain(Witness {}, &mut nft, display::new(name, description));

        nft::add_domain(Witness {}, &mut nft, url::new(url));

        nft::add_domain(
            Witness {},
            &mut nft,
            attributes::from_vec(attribute_keys, attribute_values),
        );

        nft::add_domain(Witness {}, &mut nft, collection_id::from_mint_cap(mint_cap));

        warehouse::deposit_nft(warehouse, nft);
    }
}<|MERGE_RESOLUTION|>--- conflicted
+++ resolved
@@ -6,8 +6,8 @@
     use sui::tx_context::{Self, TxContext};
 
     use nft_protocol::attributes;
+    use nft_protocol::collection_id;
     use nft_protocol::collection;
-<<<<<<< HEAD
     use nft_protocol::creators;
     use nft_protocol::display;
     use nft_protocol::mint_cap::{Self, MintCap};
@@ -16,10 +16,6 @@
     use nft_protocol::tags;
     use nft_protocol::url;
     use nft_protocol::warehouse::{Self, Warehouse};
-=======
-    use nft_protocol::collection_id;
-    use nft_protocol::mint_cap::MintCap;
->>>>>>> 773594cb
 
     /// One time witness is only instantiated in the init method
     struct SUITRADERS has drop {}
@@ -51,17 +47,8 @@
             ),
         );
 
-<<<<<<< HEAD
         royalty_strategy_bps::create_domain_and_add_strategy(
             &Witness {}, &mut collection, 100, ctx,
-=======
-        let royalty = royalty::from_address(tx_context::sender(ctx), ctx);
-        royalty::add_proportional_royalty(&mut royalty, 100);
-        royalty::add_royalty_domain(
-            Witness {},
-            &mut collection,
-            royalty,
->>>>>>> 773594cb
         );
 
         let tags = tags::empty(ctx);
