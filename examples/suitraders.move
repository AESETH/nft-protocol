--- conflicted
+++ resolved
@@ -10,12 +10,7 @@
     use nft_protocol::url;
     use nft_protocol::tags;
     use nft_protocol::royalty;
-<<<<<<< HEAD
-    use nft_protocol::display_domain;
-    use nft_protocol::witness;
-=======
     use nft_protocol::display;
->>>>>>> b5760364
     use nft_protocol::creators;
     use nft_protocol::attributes;
     use nft_protocol::warehouse::{Self, Warehouse};
@@ -43,7 +38,7 @@
         );
 
         // Register custom domains
-        display_domain::add_collection_display_domain(
+        display::add_collection_display_domain(
             &Witness {},
             &mut collection,
             string::utf8(b"Suitraders"),
@@ -56,7 +51,7 @@
             sui::url::new_unsafe_from_bytes(b"https://originbyte.io/"),
         );
 
-        display_domain::add_collection_symbol_domain(
+        display::add_collection_symbol_domain(
             &Witness {},
             &mut collection,
             string::utf8(b"SUITR"),
@@ -140,7 +135,7 @@
 
         let nft = nft::from_mint_cap(mint_cap, name, url, ctx);
 
-        display_domain::add_display_domain(
+        display::add_display_domain(
             &Witness {}, &mut nft, name, description,
         );
 
@@ -150,7 +145,7 @@
             &Witness {}, &mut nft, attribute_keys, attribute_values,
         );
 
-        display_domain::add_collection_id_domain(
+        display::add_collection_id_domain(
             &Witness {}, &mut nft, mint_cap::collection_id(mint_cap),
         );
 
