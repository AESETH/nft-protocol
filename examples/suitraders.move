--- conflicted
+++ resolved
@@ -27,12 +27,7 @@
     struct Witness has drop {}
 
     fun init(witness: SUITRADERS, ctx: &mut TxContext) {
-<<<<<<< HEAD
-        let (mint_cap, collection) = collection::create_originbyte(&witness, ctx);
-        let delegated_witness = witness::from_witness(&Witness {});
-=======
         let (mint_cap, collection) = nft::new_collection(&witness, ctx);
->>>>>>> beb7545e
 
         collection::add_domain(
             &Witness {},
@@ -85,11 +80,7 @@
         );
 
         let inventory_id = nft_protocol::listing::create_warehouse<Nft<SUITRADERS>>(
-<<<<<<< HEAD
-            delegated_witness, &mut listing, ctx
-=======
             &mut listing, ctx
->>>>>>> beb7545e
         );
 
         nft_protocol::fixed_price::init_venue<Nft<SUITRADERS>, sui::sui::SUI>(
@@ -136,11 +127,7 @@
         url: vector<u8>,
         attribute_keys: vector<ascii::String>,
         attribute_values: vector<ascii::String>,
-<<<<<<< HEAD
-        mint_cap: &MintCap<Nft<SUITRADERS>>,
-=======
         mint_cap: &mut MintCap<Nft<SUITRADERS>>,
->>>>>>> beb7545e
         warehouse: &mut Warehouse<Nft<SUITRADERS>>,
         ctx: &mut TxContext,
     ) {
