--- conflicted
+++ resolved
@@ -11,11 +11,7 @@
 
 [[move.package]]
 name = "Allowlist"
-<<<<<<< HEAD
-source = { local = "../../contracts/allowlist" }
-=======
 source = { local = "../allowlist" }
->>>>>>> 19aa74d2
 
 dependencies = [
   { name = "Sui" },
@@ -23,23 +19,19 @@
 
 [[move.package]]
 name = "Authlist"
-<<<<<<< HEAD
-source = { local = "../../contracts/authlist" }
-=======
 source = { local = "../authlist" }
->>>>>>> 19aa74d2
 
 dependencies = [
   { name = "Sui" },
 ]
 
 [[move.package]]
-<<<<<<< HEAD
-=======
 name = "Kiosk"
 source = { local = "../kiosk" }
 
 dependencies = [
+  { name = "Allowlist" },
+  { name = "Authlist" },
   { name = "Originmate" },
   { name = "Request" },
   { name = "Sui" },
@@ -61,7 +53,6 @@
 ]
 
 [[move.package]]
->>>>>>> 19aa74d2
 name = "MoveStdlib"
 source = { git = "https://github.com/MystenLabs/sui.git", rev = "c525ba6489261ff6db65e87bf9a3fdda0a6c7be3", subdir = "crates/sui-framework/packages/move-stdlib" }
 
@@ -72,11 +63,8 @@
 dependencies = [
   { name = "Allowlist" },
   { name = "Authlist" },
-<<<<<<< HEAD
-=======
   { name = "Kiosk" },
   { name = "LiquidityLayer" },
->>>>>>> 19aa74d2
   { name = "Originmate" },
   { name = "Request" },
   { name = "Sui" },
