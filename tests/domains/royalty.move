#[test_only]
module nft_protocol::test_royalty {
    use sui::transfer;
    use sui::test_scenario::{Self, ctx};

    use nft_protocol::collection;
    use nft_protocol::royalty_strategy_bps;
    use nft_protocol::royalty::RoyaltyDomain;

    struct Foo has drop {}
    struct Witness has drop {}

    const CREATOR: address = @0xA1C04;

    #[test]
    fun add_royalty() {
        let scenario = test_scenario::begin(CREATOR);

        let (mint_cap, collection) =
            collection::create(Witness {}, ctx(&mut scenario));

<<<<<<< HEAD
        royalty_strategy_bps::create_domain_and_add_strategy(
            &Witness {}, &mut collection, 100, ctx(&mut scenario),
=======
        let royalty = royalty::from_address(CREATOR, ctx(&mut scenario));
        royalty::add_proportional_royalty(&mut royalty, 100);
        royalty::add_constant_royalty(&mut royalty, 100);
        royalty::add_royalty_domain(
            Witness {},
            &mut collection,
            royalty,
>>>>>>> 773594cb
        );

        // If domain does not exist this function call will fail
        collection::borrow_domain<Foo, RoyaltyDomain>(&collection);

        transfer::public_share_object(collection);
        transfer::public_transfer(mint_cap, CREATOR);

        test_scenario::end(scenario);
    }
}<|MERGE_RESOLUTION|>--- conflicted
+++ resolved
@@ -19,18 +19,8 @@
         let (mint_cap, collection) =
             collection::create(Witness {}, ctx(&mut scenario));
 
-<<<<<<< HEAD
         royalty_strategy_bps::create_domain_and_add_strategy(
             &Witness {}, &mut collection, 100, ctx(&mut scenario),
-=======
-        let royalty = royalty::from_address(CREATOR, ctx(&mut scenario));
-        royalty::add_proportional_royalty(&mut royalty, 100);
-        royalty::add_constant_royalty(&mut royalty, 100);
-        royalty::add_royalty_domain(
-            Witness {},
-            &mut collection,
-            royalty,
->>>>>>> 773594cb
         );
 
         // If domain does not exist this function call will fail
