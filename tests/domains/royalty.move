#[test_only]
module nft_protocol::test_royalty {
    use sui::transfer;
    use sui::test_scenario::{Self, ctx};

    use nft_protocol::collection::{Self, Collection};
    use nft_protocol::witness;
    use nft_protocol::bps_royalty_strategy;
    use nft_protocol::royalty::RoyaltyDomain;

    struct Foo has drop {}
    struct Witness has drop {}

    const CREATOR: address = @0xA1C04;

    #[test]
    fun add_royalty() {
        let scenario = test_scenario::begin(CREATOR);

        let delegated_witness = witness::from_witness(Witness {});

        let collection: Collection<Foo> = collection::create(
            delegated_witness, ctx(&mut scenario),
        );

<<<<<<< HEAD
        bps_royalty_strategy::create_domain_and_add_strategy<Foo>(
=======
        royalty_strategy_bps::create_domain_and_add_strategy(
>>>>>>> 44ae5046
            delegated_witness, &mut collection, 100, ctx(&mut scenario),
        );

        collection::assert_domain<Foo, RoyaltyDomain>(&collection);

        transfer::public_share_object(collection);

        test_scenario::end(scenario);
    }
}<|MERGE_RESOLUTION|>--- conflicted
+++ resolved
@@ -23,11 +23,7 @@
             delegated_witness, ctx(&mut scenario),
         );
 
-<<<<<<< HEAD
-        bps_royalty_strategy::create_domain_and_add_strategy<Foo>(
-=======
-        royalty_strategy_bps::create_domain_and_add_strategy(
->>>>>>> 44ae5046
+        bps_royalty_strategy::create_domain_and_add_strategy(
             delegated_witness, &mut collection, 100, ctx(&mut scenario),
         );
 
